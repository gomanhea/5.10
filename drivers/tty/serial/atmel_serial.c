--- conflicted
+++ resolved
@@ -1671,15 +1671,9 @@
 static int __init atmel_console_init(void)
 {
 	if (atmel_default_console_device) {
-<<<<<<< HEAD
 		struct atmel_uart_data *pdata =
 			atmel_default_console_device->dev.platform_data;
-
-		add_preferred_console(ATMEL_DEVICENAME, pdata->num, NULL);
-		atmel_init_port(&atmel_ports[pdata->num],
-				atmel_default_console_device);
-=======
-		int id = atmel_default_console_device->id;
+		int id = pdata->num;
 		struct atmel_uart_port *port = &atmel_ports[id];
 
 		port->backup_imr = 0;
@@ -1687,7 +1681,6 @@
 
 		add_preferred_console(ATMEL_DEVICENAME, id, NULL);
 		atmel_init_port(port, atmel_default_console_device);
->>>>>>> d208a3bf
 		register_console(&atmel_console);
 	}
 
