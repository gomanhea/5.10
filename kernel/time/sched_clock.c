// SPDX-License-Identifier: GPL-2.0
/*
 * Generic sched_clock() support, to extend low level hardware time
 * counters to full 64-bit ns values.
 */
#include <linux/clocksource.h>
#include <linux/init.h>
#include <linux/jiffies.h>
#include <linux/ktime.h>
#include <linux/kernel.h>
#include <linux/moduleparam.h>
#include <linux/sched.h>
#include <linux/sched/clock.h>
#include <linux/syscore_ops.h>
#include <linux/hrtimer.h>
#include <linux/sched_clock.h>
#include <linux/seqlock.h>
#include <linux/bitops.h>

#include "timekeeping.h"

/**
 * struct clock_data - all data needed for sched_clock() (including
 *                     registration of a new clock source)
 *
 * @seq:		Sequence counter for protecting updates. The lowest
 *			bit is the index for @read_data.
 * @read_data:		Data required to read from sched_clock.
 * @wrap_kt:		Duration for which clock can run before wrapping.
 * @rate:		Tick rate of the registered clock.
 * @actual_read_sched_clock: Registered hardware level clock read function.
 *
 * The ordering of this structure has been chosen to optimize cache
 * performance. In particular 'seq' and 'read_data[0]' (combined) should fit
 * into a single 64-byte cache line.
 */
struct clock_data {
	seqcount_latch_t	seq;
/*
 * IAMROOT, 2022.08.27:
 * - update_clock_read_data() 주석참고
 */
	struct clock_read_data	read_data[2];
	ktime_t			wrap_kt;
	unsigned long		rate;

	u64 (*actual_read_sched_clock)(void);
};

static struct hrtimer sched_clock_timer;
static int irqtime = -1;

core_param(irqtime, irqtime, int, 0400);

/*
 * IAMROOT, 2022.08.27:
 * - system에서 사용하는 기본 clock.
 */
static u64 notrace jiffy_sched_clock_read(void)
{
	/*
	 * We don't need to use get_jiffies_64 on 32-bit arches here
	 * because we register with BITS_PER_LONG
	 */
/*
 * IAMROOT, 2022.08.27:
 * - -5분 offset을 원복하는 개념.
 */
	return (u64)(jiffies - INITIAL_JIFFIES);
}

static struct clock_data cd ____cacheline_aligned = {
/*
 * IAMROOT, 2022.08.27:
 * - mult = 1clock당 nanosec
 */
	.read_data[0] = { .mult = NSEC_PER_SEC / HZ,
			  .read_sched_clock = jiffy_sched_clock_read, },
	.actual_read_sched_clock = jiffy_sched_clock_read,
};

/*
 * IAMROOT, 2022.11.26:
 * - mult shift
 */
static inline u64 notrace cyc_to_ns(u64 cyc, u32 mult, u32 shift)
{
	return (cyc * mult) >> shift;
}

notrace struct clock_read_data *sched_clock_read_begin(unsigned int *seq)
{
	*seq = raw_read_seqcount_latch(&cd.seq);
	return cd.read_data + (*seq & 1);
}

notrace int sched_clock_read_retry(unsigned int seq)
{
	return read_seqcount_latch_retry(&cd.seq, seq);
}

/*
 * IAMROOT, 2022.11.26:
<<<<<<< HEAD
 * - 얼마나 시간이 지났는지에 대한 ns값을 측정한다.
=======
 * 바뀐 클락으로 계산한 시간(ns) 반환
 * sched_clock_suspend - 기존 clock 정지 시킬 때 호출
 * update_sched_clock - epoch_ns, epoch_cyc 갱신
>>>>>>> b06a95e2
 */
unsigned long long notrace sched_clock(void)
{
	u64 cyc, res;
	unsigned int seq;
	struct clock_read_data *rd;

	do {
		rd = sched_clock_read_begin(&seq);

/*
 * IAMROOT, 2022.11.26:
 * - cyc = 현재 clock - 마지막 읽은 clock = 지난 clock 개수
 */
		cyc = (rd->read_sched_clock() - rd->epoch_cyc) &
		      rd->sched_clock_mask;
/*
 * IAMROOT, 2022.11.26:
 * - epoch_ns + cyc
 */
		res = rd->epoch_ns + cyc_to_ns(cyc, rd->mult, rd->shift);
	} while (sched_clock_read_retry(seq));

	return res;
}

/*
 * Updating the data required to read the clock.
 *
 * sched_clock() will never observe mis-matched data even if called from
 * an NMI. We do this by maintaining an odd/even copy of the data and
 * steering sched_clock() to one or the other using a sequence counter.
 * In order to preserve the data cache profile of sched_clock() as much
 * as possible the system reverts back to the even copy when the update
 * completes; the odd copy is used *only* during an update.
 */
/*
 * IAMROOT, 2022.08.27:
 * - papago
 *   clock을 읽는 데 필요한 데이터 업데이트.
 *   sched_clock()은 NMI에서 호출되더라도 일치하지 않는 데이터를 관찰하지
 *   않습니다. 데이터의 홀수/짝수 복사본을 유지하고 시퀀스 카운터를 사용하여
 *   sched_clock()을 하나 또는 다른 것으로 조정하여 이를 수행합니다.
 *   sched_clock()의 데이터 캐시 프로필을 최대한 유지하기 위해 업데이트가
 *   완료되면 시스템이 짝수 복사본으로 되돌아갑니다. 홀수 복사본은 업데이트
 *   *중*에만 사용됩니다
 *
 * - clock이 바뀌고 있는 와중에, 다른 cpu등에서 참조를 할수있다.
 *   특히 nmi같은 경우엔 lockless가 필수적인데 이러한 상황을 고려하여
 *   seqcount latch방법을 사용한다.
 *
 * - ex) seq = 0인 상황
 *
 * 1. 평소 상태. seq는 무조건 짝수일것.(seq = 0, 2, 4..)
 *   read_data[0]         read_data[1]
 *   ^평소에 읽는 data    ^갱신을 할때만 읽게하는 data
 *
 * 2. read_data[1]을 write. 시작. (seq = 0, 2, 4..)
 *
 *                        갱신 진행중
 *   read_data[0]         read_data[1]
 *   ^seq&1로 접근.
 *
 * 3. read_data[1] 갱신 완료. seq++ (seq = 1, 3, 5..)
 *    read_data[0] 갱신 시작.
 *
 *   갱신 진행중          이미 갱신된상태
 *   read_data[0]         read_data[1]
 *   ^write중             ^seq&1 로 읽음.
 *
 * 4. read_data[0] 갱신완료. seq++ (seq = 0, 2, 4..) 1.번으로 복귀.
 */
static void update_clock_read_data(struct clock_read_data *rd)
{
	/* update the backup (odd) copy with the new data */
	cd.read_data[1] = *rd;

	/* steer readers towards the odd copy */
	raw_write_seqcount_latch(&cd.seq);

	/* now its safe for us to update the normal (even) copy */
	cd.read_data[0] = *rd;

	/* switch readers back to the even copy */
	raw_write_seqcount_latch(&cd.seq);
}

/*
 * Atomically update the sched_clock() epoch.
 */
static void update_sched_clock(void)
{
	u64 cyc;
	u64 ns;
	struct clock_read_data rd;

	rd = cd.read_data[0];

	cyc = cd.actual_read_sched_clock();
	ns = rd.epoch_ns + cyc_to_ns((cyc - rd.epoch_cyc) & rd.sched_clock_mask, rd.mult, rd.shift);

	rd.epoch_ns = ns;
	rd.epoch_cyc = cyc;

	update_clock_read_data(&rd);
}

/*
 * IAMROOT, 2022.08.27:
 * - clock을 update해주고 다시 timer를 가동한다.
 *   1시간 주기로 동작을 할것이다.
 */
static enum hrtimer_restart sched_clock_poll(struct hrtimer *hrt)
{
	update_sched_clock();
	hrtimer_forward_now(hrt, cd.wrap_kt);

	return HRTIMER_RESTART;
}


/*
 * IAMROOT, 2022.08.27:
 * - @cd를 재계산한다. sched에 사용할 clocksource를 갱신한다.
 * - sche tick은 아주 높은 정밀도는 필요없다.
 */
void __init
sched_clock_register(u64 (*read)(void), int bits, unsigned long rate)
{
	u64 res, wrap, new_mask, new_epoch, cyc, ns;
	u32 new_mult, new_shift;
	unsigned long r, flags;
	char r_unit;
	struct clock_read_data rd;

/*
 * IAMROOT, 2022.08.27:
 * - 이 함수는 여러번 call될수있다. 가장 높은 rate로 갱신한다는것.
 */
	if (cd.rate > rate)
		return;

	/* Cannot register a sched_clock with interrupts on */
	local_irq_save(flags);

	/* Calculate the mult/shift to convert counter ticks to ns. */
/*
 * IAMROOT, 2022.08.27:
 * - 3600초로 mult shift를 계산한다.
 */
	clocks_calc_mult_shift(&new_mult, &new_shift, rate, NSEC_PER_SEC, 3600);

	new_mask = CLOCKSOURCE_MASK(bits);
	cd.rate = rate;

	/* Calculate how many nanosecs until we risk wrapping */
/*
 * IAMROOT, 2022.08.27:
 * - 1바퀴란 의미의 wrap. 1주기에 대한 시간 계산.
 */
	wrap = clocks_calc_max_nsecs(new_mult, new_shift, 0, new_mask, NULL);
	cd.wrap_kt = ns_to_ktime(wrap);

	rd = cd.read_data[0];

	/* Update epoch for new counter and update 'epoch_ns' from old counter*/
	new_epoch = read();
	cyc = cd.actual_read_sched_clock();

/*
 * IAMROOT, 2022.08.27:
 * - clock 속도는 기본적으로 높고(ex 54000000Hz) sche clck은 1000hz이다.
 *
 * - new_epoch = old_epoch_ns + cyc_to_ns(curr_cyc - old_cyc)
 * - A clock과 B clock간에 격차를 줄이기 위한 작업을 한다.
 */
	ns = rd.epoch_ns + cyc_to_ns((cyc - rd.epoch_cyc) & rd.sched_clock_mask, rd.mult, rd.shift);
	cd.actual_read_sched_clock = read;

	rd.read_sched_clock	= read;
	rd.sched_clock_mask	= new_mask;
	rd.mult			= new_mult;
	rd.shift		= new_shift;
	rd.epoch_cyc		= new_epoch;
	rd.epoch_ns		= ns;

/*
 * IAMROOT, 2022.08.27:
 * - 새로만든 rd를 cd에 update한다.
 */
	update_clock_read_data(&rd);

/*
 * IAMROOT, 2022.08.27:
 * - wrap이 끝나기 전에 wrap_kt시간으로 자동으로 갱신해준다. 
 * - no hz에 대비한 갱신. 
 *   예를들어 cpu0가 잠들어있는 중에 변경이되면 overflow가 발생할수있으므로
 *   이를 예방하는것이다.
 * - nohz(sche tick이 필요없는 상태).
 *   nohz idle : task가 절전상태.
 *   nohz full : task가 한개만 동작중.
 */
	if (sched_clock_timer.function != NULL) {
		/* update timeout for clock wrap */
		hrtimer_start(&sched_clock_timer, cd.wrap_kt,
			      HRTIMER_MODE_REL_HARD);
	}

	r = rate;
	if (r >= 4000000) {
		r /= 1000000;
		r_unit = 'M';
	} else {
		if (r >= 1000) {
			r /= 1000;
			r_unit = 'k';
		} else {
			r_unit = ' ';
		}
	}

	/* Calculate the ns resolution of this counter */
	res = cyc_to_ns(1ULL, new_mult, new_shift);

/*
 * IAMROOT, 2022.08.27:
 * - ex)x64 pc ubuntu에서의 qemu
 *   sched_clock: 56 bits at 62MHz, resolution 16ns,
 *   wraps every 4398 046 511 096ns
 *   4398초마다 깨어나서 자동 갱신한다는것.
 */
	pr_info("sched_clock: %u bits at %lu%cHz, resolution %lluns, wraps every %lluns\n",
		bits, r, r_unit, res, wrap);

	/* Enable IRQ time accounting if we have a fast enough sched_clock() */
	if (irqtime > 0 || (irqtime == -1 && rate >= 1000000))
		enable_sched_clock_irqtime();

	local_irq_restore(flags);

	pr_debug("Registered %pS as sched_clock source\n", read);
}

void __init generic_sched_clock_init(void)
{
	/*
	 * If no sched_clock() function has been provided at that point,
	 * make it the final one.
	 */
	if (cd.actual_read_sched_clock == jiffy_sched_clock_read)
		sched_clock_register(jiffy_sched_clock_read, BITS_PER_LONG, HZ);

	update_sched_clock();

	/*
	 * Start the timer to keep sched_clock() properly updated and
	 * sets the initial epoch.
	 */
	hrtimer_init(&sched_clock_timer, CLOCK_MONOTONIC, HRTIMER_MODE_REL_HARD);
	sched_clock_timer.function = sched_clock_poll;
	hrtimer_start(&sched_clock_timer, cd.wrap_kt, HRTIMER_MODE_REL_HARD);
}

/*
 * Clock read function for use when the clock is suspended.
 *
 * This function makes it appear to sched_clock() as if the clock
 * stopped counting at its last update.
 *
 * This function must only be called from the critical
 * section in sched_clock(). It relies on the read_seqcount_retry()
 * at the end of the critical section to be sure we observe the
 * correct copy of 'epoch_cyc'.
 */
/*
 * IAMROOT, 2022.08.27:
 * - papago
 *   clock이 정지되었을 때 사용하는 clock 읽기 기능.
 *   이 함수는 clock이 마지막 업데이트에서 계산을 멈춘 것처럼 sched_clock()에
 *   표시되도록 합니다. 
 *
 *   이 함수는 sched_clock()의 크리티컬 섹션에서만 호출해야 합니다.
 *   'epoch_cyc'의 올바른 복사본을 관찰하기 위해 중요한 섹션 끝에 있는
 *   read_seqcount_retry()에 의존합니다.
 */
static u64 notrace suspended_sched_clock_read(void)
{
	unsigned int seq = raw_read_seqcount_latch(&cd.seq);

	return cd.read_data[seq & 1].epoch_cyc;
}

int sched_clock_suspend(void)
{
	struct clock_read_data *rd = &cd.read_data[0];

	update_sched_clock();
	hrtimer_cancel(&sched_clock_timer);
	rd->read_sched_clock = suspended_sched_clock_read;

	return 0;
}

void sched_clock_resume(void)
{
	struct clock_read_data *rd = &cd.read_data[0];

	rd->epoch_cyc = cd.actual_read_sched_clock();
	hrtimer_start(&sched_clock_timer, cd.wrap_kt, HRTIMER_MODE_REL_HARD);
	rd->read_sched_clock = cd.actual_read_sched_clock;
}

static struct syscore_ops sched_clock_ops = {
	.suspend	= sched_clock_suspend,
	.resume		= sched_clock_resume,
};

static int __init sched_clock_syscore_init(void)
{
	register_syscore_ops(&sched_clock_ops);

	return 0;
}
device_initcall(sched_clock_syscore_init);<|MERGE_RESOLUTION|>--- conflicted
+++ resolved
@@ -101,13 +101,10 @@
 
 /*
  * IAMROOT, 2022.11.26:
-<<<<<<< HEAD
  * - 얼마나 시간이 지났는지에 대한 ns값을 측정한다.
-=======
- * 바뀐 클락으로 계산한 시간(ns) 반환
+ * - 바뀐 클락으로 계산한 시간(ns) 반환
  * sched_clock_suspend - 기존 clock 정지 시킬 때 호출
  * update_sched_clock - epoch_ns, epoch_cyc 갱신
->>>>>>> b06a95e2
  */
 unsigned long long notrace sched_clock(void)
 {
