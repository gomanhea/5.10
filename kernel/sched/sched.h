--- conflicted
+++ resolved
@@ -648,7 +648,6 @@
 	 * leaf_cfs_rq_list ties together list of leaf cfs_rq's in a CPU.
 	 * This list is used during load balance.
 	 */
-<<<<<<< HEAD
 /*
  * IAMROOT, 2022.11.26:
  * - papago
@@ -660,16 +659,6 @@
  * - leaf cfs.
  *   가장 마지막에 있는 cfs group.
  */
-=======
-	/*
-	 * IAMROOT, 2022.11.26:
-	 * 리프 cfs_rqs는 작업(계층 구조에서 가장 낮은 스케줄 가능한 엔터티)을
-	 * 보유하는 것입니다. 리프가 아닌 lrq는 사용자, 컨테이너 등과 같은 다른
-	 * 더 높은 스케줄 가능한 엔터티를 보유합니다. leaf_cfs_rq_list는 CPU에서
-	 * 리프 cfs_rq의 목록을 함께 묶습니다. 이 목록은 부하 분산 중에
-	 * 사용됩니다.
-	 */
->>>>>>> b06a95e2
 	int			on_list;
 	struct list_head	leaf_cfs_rq_list;
 	struct task_group	*tg;	/* group that "owns" this runqueue */
