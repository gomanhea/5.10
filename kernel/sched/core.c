// SPDX-License-Identifier: GPL-2.0-only
/*
 *  kernel/sched/core.c
 *
 *  Core kernel scheduler code and related syscalls
 *
 *  Copyright (C) 1991-2002  Linus Torvalds
 */
#define CREATE_TRACE_POINTS
#include <trace/events/sched.h>
#undef CREATE_TRACE_POINTS

#include "sched.h"

#include <linux/nospec.h>

#include <linux/kcov.h>
#include <linux/scs.h>

#include <asm/switch_to.h>
#include <asm/tlb.h>

#include "../workqueue_internal.h"
#include "../../fs/io-wq.h"
#include "../smpboot.h"

#include "pelt.h"
#include "smp.h"

/*
 * Export tracepoints that act as a bare tracehook (ie: have no trace event
 * associated with them) to allow external modules to probe them.
 */
EXPORT_TRACEPOINT_SYMBOL_GPL(pelt_cfs_tp);
EXPORT_TRACEPOINT_SYMBOL_GPL(pelt_rt_tp);
EXPORT_TRACEPOINT_SYMBOL_GPL(pelt_dl_tp);
EXPORT_TRACEPOINT_SYMBOL_GPL(pelt_irq_tp);
EXPORT_TRACEPOINT_SYMBOL_GPL(pelt_se_tp);
EXPORT_TRACEPOINT_SYMBOL_GPL(sched_cpu_capacity_tp);
EXPORT_TRACEPOINT_SYMBOL_GPL(sched_overutilized_tp);
EXPORT_TRACEPOINT_SYMBOL_GPL(sched_util_est_cfs_tp);
EXPORT_TRACEPOINT_SYMBOL_GPL(sched_util_est_se_tp);
EXPORT_TRACEPOINT_SYMBOL_GPL(sched_update_nr_running_tp);

DEFINE_PER_CPU_SHARED_ALIGNED(struct rq, runqueues);

#ifdef CONFIG_SCHED_DEBUG
/*
 * Debugging: various feature bits
 *
 * If SCHED_DEBUG is disabled, each compilation unit has its own copy of
 * sysctl_sched_features, defined in sched.h, to allow constants propagation
 * at compile time and compiler optimization based on features default.
 */
#define SCHED_FEAT(name, enabled)	\
	(1UL << __SCHED_FEAT_##name) * enabled |
const_debug unsigned int sysctl_sched_features =
#include "features.h"
	0;
#undef SCHED_FEAT

/*
 * Print a warning if need_resched is set for the given duration (if
 * LATENCY_WARN is enabled).
 *
 * If sysctl_resched_latency_warn_once is set, only one warning will be shown
 * per boot.
 */
__read_mostly int sysctl_resched_latency_warn_ms = 100;
__read_mostly int sysctl_resched_latency_warn_once = 1;
#endif /* CONFIG_SCHED_DEBUG */

/*
 * Number of tasks to iterate in a single balance run.
 * Limited because this is done with IRQs disabled.
 */
const_debug unsigned int sysctl_sched_nr_migrate = 32;

/*
 * period over which we measure -rt task CPU usage in us.
 * default: 1s
 */
/*
 * IAMROOT, 2022.11.26:
 * - us 단위. 1000 * 1000
 */
unsigned int sysctl_sched_rt_period = 1000000;

__read_mostly int scheduler_running;

#ifdef CONFIG_SCHED_CORE

DEFINE_STATIC_KEY_FALSE(__sched_core_enabled);

/* kernel prio, less is more */
static inline int __task_prio(struct task_struct *p)
{
	if (p->sched_class == &stop_sched_class) /* trumps deadline */
		return -2;

	if (rt_prio(p->prio)) /* includes deadline */
		return p->prio; /* [-1, 99] */

	if (p->sched_class == &idle_sched_class)
		return MAX_RT_PRIO + NICE_WIDTH; /* 140 */

	return MAX_RT_PRIO + MAX_NICE; /* 120, squash fair */
}

/*
 * l(a,b)
 * le(a,b) := !l(b,a)
 * g(a,b)  := l(b,a)
 * ge(a,b) := !l(a,b)
 */

/* real prio, less is less */
static inline bool prio_less(struct task_struct *a, struct task_struct *b, bool in_fi)
{

	int pa = __task_prio(a), pb = __task_prio(b);

	if (-pa < -pb)
		return true;

	if (-pb < -pa)
		return false;

	if (pa == -1) /* dl_prio() doesn't work because of stop_class above */
		return !dl_time_before(a->dl.deadline, b->dl.deadline);

	if (pa == MAX_RT_PRIO + MAX_NICE)	/* fair */
		return cfs_prio_less(a, b, in_fi);

	return false;
}

static inline bool __sched_core_less(struct task_struct *a, struct task_struct *b)
{
	if (a->core_cookie < b->core_cookie)
		return true;

	if (a->core_cookie > b->core_cookie)
		return false;

	/* flip prio, so high prio is leftmost */
	if (prio_less(b, a, task_rq(a)->core->core_forceidle))
		return true;

	return false;
}

#define __node_2_sc(node) rb_entry((node), struct task_struct, core_node)

static inline bool rb_sched_core_less(struct rb_node *a, const struct rb_node *b)
{
	return __sched_core_less(__node_2_sc(a), __node_2_sc(b));
}

static inline int rb_sched_core_cmp(const void *key, const struct rb_node *node)
{
	const struct task_struct *p = __node_2_sc(node);
	unsigned long cookie = (unsigned long)key;

	if (cookie < p->core_cookie)
		return -1;

	if (cookie > p->core_cookie)
		return 1;

	return 0;
}

void sched_core_enqueue(struct rq *rq, struct task_struct *p)
{
	rq->core->core_task_seq++;

	if (!p->core_cookie)
		return;

	rb_add(&p->core_node, &rq->core_tree, rb_sched_core_less);
}

void sched_core_dequeue(struct rq *rq, struct task_struct *p)
{
	rq->core->core_task_seq++;

	if (!sched_core_enqueued(p))
		return;

	rb_erase(&p->core_node, &rq->core_tree);
	RB_CLEAR_NODE(&p->core_node);
}

/*
 * Find left-most (aka, highest priority) task matching @cookie.
 */
static struct task_struct *sched_core_find(struct rq *rq, unsigned long cookie)
{
	struct rb_node *node;

	node = rb_find_first((void *)cookie, &rq->core_tree, rb_sched_core_cmp);
	/*
	 * The idle task always matches any cookie!
	 */
	if (!node)
		return idle_sched_class.pick_task(rq);

	return __node_2_sc(node);
}

static struct task_struct *sched_core_next(struct task_struct *p, unsigned long cookie)
{
	struct rb_node *node = &p->core_node;

	node = rb_next(node);
	if (!node)
		return NULL;

	p = container_of(node, struct task_struct, core_node);
	if (p->core_cookie != cookie)
		return NULL;

	return p;
}

/*
 * Magic required such that:
 *
 *	raw_spin_rq_lock(rq);
 *	...
 *	raw_spin_rq_unlock(rq);
 *
 * ends up locking and unlocking the _same_ lock, and all CPUs
 * always agree on what rq has what lock.
 *
 * XXX entirely possible to selectively enable cores, don't bother for now.
 */

static DEFINE_MUTEX(sched_core_mutex);
static atomic_t sched_core_count;
static struct cpumask sched_core_mask;

static void sched_core_lock(int cpu, unsigned long *flags)
{
	const struct cpumask *smt_mask = cpu_smt_mask(cpu);
	int t, i = 0;

	local_irq_save(*flags);
	for_each_cpu(t, smt_mask)
		raw_spin_lock_nested(&cpu_rq(t)->__lock, i++);
}

static void sched_core_unlock(int cpu, unsigned long *flags)
{
	const struct cpumask *smt_mask = cpu_smt_mask(cpu);
	int t;

	for_each_cpu(t, smt_mask)
		raw_spin_unlock(&cpu_rq(t)->__lock);
	local_irq_restore(*flags);
}

static void __sched_core_flip(bool enabled)
{
	unsigned long flags;
	int cpu, t;

	cpus_read_lock();

	/*
	 * Toggle the online cores, one by one.
	 */
	cpumask_copy(&sched_core_mask, cpu_online_mask);
	for_each_cpu(cpu, &sched_core_mask) {
		const struct cpumask *smt_mask = cpu_smt_mask(cpu);

		sched_core_lock(cpu, &flags);

		for_each_cpu(t, smt_mask)
			cpu_rq(t)->core_enabled = enabled;

		sched_core_unlock(cpu, &flags);

		cpumask_andnot(&sched_core_mask, &sched_core_mask, smt_mask);
	}

	/*
	 * Toggle the offline CPUs.
	 */
	cpumask_copy(&sched_core_mask, cpu_possible_mask);
	cpumask_andnot(&sched_core_mask, &sched_core_mask, cpu_online_mask);

	for_each_cpu(cpu, &sched_core_mask)
		cpu_rq(cpu)->core_enabled = enabled;

	cpus_read_unlock();
}

static void sched_core_assert_empty(void)
{
	int cpu;

	for_each_possible_cpu(cpu)
		WARN_ON_ONCE(!RB_EMPTY_ROOT(&cpu_rq(cpu)->core_tree));
}

static void __sched_core_enable(void)
{
	static_branch_enable(&__sched_core_enabled);
	/*
	 * Ensure all previous instances of raw_spin_rq_*lock() have finished
	 * and future ones will observe !sched_core_disabled().
	 */
	synchronize_rcu();
	__sched_core_flip(true);
	sched_core_assert_empty();
}

static void __sched_core_disable(void)
{
	sched_core_assert_empty();
	__sched_core_flip(false);
	static_branch_disable(&__sched_core_enabled);
}

void sched_core_get(void)
{
	if (atomic_inc_not_zero(&sched_core_count))
		return;

	mutex_lock(&sched_core_mutex);
	if (!atomic_read(&sched_core_count))
		__sched_core_enable();

	smp_mb__before_atomic();
	atomic_inc(&sched_core_count);
	mutex_unlock(&sched_core_mutex);
}

static void __sched_core_put(struct work_struct *work)
{
	if (atomic_dec_and_mutex_lock(&sched_core_count, &sched_core_mutex)) {
		__sched_core_disable();
		mutex_unlock(&sched_core_mutex);
	}
}

void sched_core_put(void)
{
	static DECLARE_WORK(_work, __sched_core_put);

	/*
	 * "There can be only one"
	 *
	 * Either this is the last one, or we don't actually need to do any
	 * 'work'. If it is the last *again*, we rely on
	 * WORK_STRUCT_PENDING_BIT.
	 */
	if (!atomic_add_unless(&sched_core_count, -1, 1))
		schedule_work(&_work);
}

#else /* !CONFIG_SCHED_CORE */

static inline void sched_core_enqueue(struct rq *rq, struct task_struct *p) { }
static inline void sched_core_dequeue(struct rq *rq, struct task_struct *p) { }

#endif /* CONFIG_SCHED_CORE */

/*
 * part of the period that we allow rt tasks to run in us.
 * default: 0.95s
 */
/*
 * IAMROOT, 2022.11.26:
 * - us단위
 */
int sysctl_sched_rt_runtime = 950000;


/*
 * Serialization rules:
 *
 * Lock order:
 *
 *   p->pi_lock
 *     rq->lock
 *       hrtimer_cpu_base->lock (hrtimer_start() for bandwidth controls)
 *
 *  rq1->lock
 *    rq2->lock  where: rq1 < rq2
 *
 * Regular state:
 *
 * Normal scheduling state is serialized by rq->lock. __schedule() takes the
 * local CPU's rq->lock, it optionally removes the task from the runqueue and
 * always looks at the local rq data structures to find the most eligible task
 * to run next.
 *
 * Task enqueue is also under rq->lock, possibly taken from another CPU.
 * Wakeups from another LLC domain might use an IPI to transfer the enqueue to
 * the local CPU to avoid bouncing the runqueue state around [ see
 * ttwu_queue_wakelist() ]
 *
 * Task wakeup, specifically wakeups that involve migration, are horribly
 * complicated to avoid having to take two rq->locks.
 *
 * Special state:
 *
 * System-calls and anything external will use task_rq_lock() which acquires
 * both p->pi_lock and rq->lock. As a consequence the state they change is
 * stable while holding either lock:
 *
 *  - sched_setaffinity()/
 *    set_cpus_allowed_ptr():	p->cpus_ptr, p->nr_cpus_allowed
 *  - set_user_nice():		p->se.load, p->*prio
 *  - __sched_setscheduler():	p->sched_class, p->policy, p->*prio,
 *				p->se.load, p->rt_priority,
 *				p->dl.dl_{runtime, deadline, period, flags, bw, density}
 *  - sched_setnuma():		p->numa_preferred_nid
 *  - sched_move_task()/
 *    cpu_cgroup_fork():	p->sched_task_group
 *  - uclamp_update_active()	p->uclamp*
 *
 * p->state <- TASK_*:
 *
 *   is changed locklessly using set_current_state(), __set_current_state() or
 *   set_special_state(), see their respective comments, or by
 *   try_to_wake_up(). This latter uses p->pi_lock to serialize against
 *   concurrent self.
 *
 * p->on_rq <- { 0, 1 = TASK_ON_RQ_QUEUED, 2 = TASK_ON_RQ_MIGRATING }:
 *
 *   is set by activate_task() and cleared by deactivate_task(), under
 *   rq->lock. Non-zero indicates the task is runnable, the special
 *   ON_RQ_MIGRATING state is used for migration without holding both
 *   rq->locks. It indicates task_cpu() is not stable, see task_rq_lock().
 *
 * p->on_cpu <- { 0, 1 }:
 *
 *   is set by prepare_task() and cleared by finish_task() such that it will be
 *   set before p is scheduled-in and cleared after p is scheduled-out, both
 *   under rq->lock. Non-zero indicates the task is running on its CPU.
 *
 *   [ The astute reader will observe that it is possible for two tasks on one
 *     CPU to have ->on_cpu = 1 at the same time. ]
 *
 * task_cpu(p): is changed by set_task_cpu(), the rules are:
 *
 *  - Don't call set_task_cpu() on a blocked task:
 *
 *    We don't care what CPU we're not running on, this simplifies hotplug,
 *    the CPU assignment of blocked tasks isn't required to be valid.
 *
 *  - for try_to_wake_up(), called under p->pi_lock:
 *
 *    This allows try_to_wake_up() to only take one rq->lock, see its comment.
 *
 *  - for migration called under rq->lock:
 *    [ see task_on_rq_migrating() in task_rq_lock() ]
 *
 *    o move_queued_task()
 *    o detach_task()
 *
 *  - for migration called under double_rq_lock():
 *
 *    o __migrate_swap_task()
 *    o push_rt_task() / pull_rt_task()
 *    o push_dl_task() / pull_dl_task()
 *    o dl_task_offline_migration()
 *
 */

void raw_spin_rq_lock_nested(struct rq *rq, int subclass)
{
	raw_spinlock_t *lock;

	/* Matches synchronize_rcu() in __sched_core_enable() */
	preempt_disable();
	if (sched_core_disabled()) {
		raw_spin_lock_nested(&rq->__lock, subclass);
		/* preempt_count *MUST* be > 1 */
		preempt_enable_no_resched();
		return;
	}

	for (;;) {
		lock = __rq_lockp(rq);
		raw_spin_lock_nested(lock, subclass);
		if (likely(lock == __rq_lockp(rq))) {
			/* preempt_count *MUST* be > 1 */
			preempt_enable_no_resched();
			return;
		}
		raw_spin_unlock(lock);
	}
}

bool raw_spin_rq_trylock(struct rq *rq)
{
	raw_spinlock_t *lock;
	bool ret;

	/* Matches synchronize_rcu() in __sched_core_enable() */
	preempt_disable();
	if (sched_core_disabled()) {
		ret = raw_spin_trylock(&rq->__lock);
		preempt_enable();
		return ret;
	}

	for (;;) {
		lock = __rq_lockp(rq);
		ret = raw_spin_trylock(lock);
		if (!ret || (likely(lock == __rq_lockp(rq)))) {
			preempt_enable();
			return ret;
		}
		raw_spin_unlock(lock);
	}
}

void raw_spin_rq_unlock(struct rq *rq)
{
	raw_spin_unlock(rq_lockp(rq));
}

#ifdef CONFIG_SMP
/*
 * double_rq_lock - safely lock two runqueues
 */
void double_rq_lock(struct rq *rq1, struct rq *rq2)
{
	lockdep_assert_irqs_disabled();

	if (rq_order_less(rq2, rq1))
		swap(rq1, rq2);

	raw_spin_rq_lock(rq1);
	if (__rq_lockp(rq1) == __rq_lockp(rq2))
		return;

	raw_spin_rq_lock_nested(rq2, SINGLE_DEPTH_NESTING);
}
#endif

/*
 * __task_rq_lock - lock the rq @p resides on.
 */
struct rq *__task_rq_lock(struct task_struct *p, struct rq_flags *rf)
	__acquires(rq->lock)
{
	struct rq *rq;

	lockdep_assert_held(&p->pi_lock);

	for (;;) {
		rq = task_rq(p);
		raw_spin_rq_lock(rq);
		if (likely(rq == task_rq(p) && !task_on_rq_migrating(p))) {
			rq_pin_lock(rq, rf);
			return rq;
		}
		raw_spin_rq_unlock(rq);

		while (unlikely(task_on_rq_migrating(p)))
			cpu_relax();
	}
}

/*
 * task_rq_lock - lock p->pi_lock and lock the rq @p resides on.
 */
struct rq *task_rq_lock(struct task_struct *p, struct rq_flags *rf)
	__acquires(p->pi_lock)
	__acquires(rq->lock)
{
	struct rq *rq;

	for (;;) {
		raw_spin_lock_irqsave(&p->pi_lock, rf->flags);
		rq = task_rq(p);
		raw_spin_rq_lock(rq);
		/*
		 *	move_queued_task()		task_rq_lock()
		 *
		 *	ACQUIRE (rq->lock)
		 *	[S] ->on_rq = MIGRATING		[L] rq = task_rq()
		 *	WMB (__set_task_cpu())		ACQUIRE (rq->lock);
		 *	[S] ->cpu = new_cpu		[L] task_rq()
		 *					[L] ->on_rq
		 *	RELEASE (rq->lock)
		 *
		 * If we observe the old CPU in task_rq_lock(), the acquire of
		 * the old rq->lock will fully serialize against the stores.
		 *
		 * If we observe the new CPU in task_rq_lock(), the address
		 * dependency headed by '[L] rq = task_rq()' and the acquire
		 * will pair with the WMB to ensure we then also see migrating.
		 */
		if (likely(rq == task_rq(p) && !task_on_rq_migrating(p))) {
			rq_pin_lock(rq, rf);
			return rq;
		}
		raw_spin_rq_unlock(rq);
		raw_spin_unlock_irqrestore(&p->pi_lock, rf->flags);

		while (unlikely(task_on_rq_migrating(p)))
			cpu_relax();
	}
}

/*
 * RQ-clock updating methods:
 */

static void update_rq_clock_task(struct rq *rq, s64 delta)
{
/*
 * In theory, the compile should just see 0 here, and optimize out the call
 * to sched_rt_avg_update. But I don't trust it...
 */
	s64 __maybe_unused steal = 0, irq_delta = 0;

#ifdef CONFIG_IRQ_TIME_ACCOUNTING
	irq_delta = irq_time_read(cpu_of(rq)) - rq->prev_irq_time;

	/*
	 * Since irq_time is only updated on {soft,}irq_exit, we might run into
	 * this case when a previous update_rq_clock() happened inside a
	 * {soft,}irq region.
	 *
	 * When this happens, we stop ->clock_task and only update the
	 * prev_irq_time stamp to account for the part that fit, so that a next
	 * update will consume the rest. This ensures ->clock_task is
	 * monotonic.
	 *
	 * It does however cause some slight miss-attribution of {soft,}irq
	 * time, a more accurate solution would be to update the irq_time using
	 * the current rq->clock timestamp, except that would require using
	 * atomic ops.
	 */
	if (irq_delta > delta)
		irq_delta = delta;

	rq->prev_irq_time += irq_delta;
	delta -= irq_delta;
#endif
#ifdef CONFIG_PARAVIRT_TIME_ACCOUNTING
	if (static_key_false((&paravirt_steal_rq_enabled))) {
		steal = paravirt_steal_clock(cpu_of(rq));
		steal -= rq->prev_steal_time_rq;

		if (unlikely(steal > delta))
			steal = delta;

		rq->prev_steal_time_rq += steal;
		delta -= steal;
	}
#endif

	rq->clock_task += delta;

#ifdef CONFIG_HAVE_SCHED_AVG_IRQ
	if ((irq_delta + steal) && sched_feat(NONTASK_CAPACITY))
		update_irq_load_avg(rq, irq_delta + steal);
#endif
	update_rq_clock_pelt(rq, delta);
}

void update_rq_clock(struct rq *rq)
{
	s64 delta;

	lockdep_assert_rq_held(rq);

	if (rq->clock_update_flags & RQCF_ACT_SKIP)
		return;

#ifdef CONFIG_SCHED_DEBUG
	if (sched_feat(WARN_DOUBLE_CLOCK))
		SCHED_WARN_ON(rq->clock_update_flags & RQCF_UPDATED);
	rq->clock_update_flags |= RQCF_UPDATED;
#endif

	delta = sched_clock_cpu(cpu_of(rq)) - rq->clock;
	if (delta < 0)
		return;
	rq->clock += delta;
	update_rq_clock_task(rq, delta);
}

#ifdef CONFIG_SCHED_HRTICK
/*
 * Use HR-timers to deliver accurate preemption points.
 */

static void hrtick_clear(struct rq *rq)
{
	if (hrtimer_active(&rq->hrtick_timer))
		hrtimer_cancel(&rq->hrtick_timer);
}

/*
 * High-resolution timer tick.
 * Runs from hardirq context with interrupts disabled.
 */
static enum hrtimer_restart hrtick(struct hrtimer *timer)
{
	struct rq *rq = container_of(timer, struct rq, hrtick_timer);
	struct rq_flags rf;

	WARN_ON_ONCE(cpu_of(rq) != smp_processor_id());

	rq_lock(rq, &rf);
	update_rq_clock(rq);
	rq->curr->sched_class->task_tick(rq, rq->curr, 1);
	rq_unlock(rq, &rf);

	return HRTIMER_NORESTART;
}

#ifdef CONFIG_SMP

static void __hrtick_restart(struct rq *rq)
{
	struct hrtimer *timer = &rq->hrtick_timer;
	ktime_t time = rq->hrtick_time;

	hrtimer_start(timer, time, HRTIMER_MODE_ABS_PINNED_HARD);
}

/*
 * called from hardirq (IPI) context
 */
static void __hrtick_start(void *arg)
{
	struct rq *rq = arg;
	struct rq_flags rf;

	rq_lock(rq, &rf);
	__hrtick_restart(rq);
	rq_unlock(rq, &rf);
}

/*
 * Called to set the hrtick timer state.
 *
 * called with rq->lock held and irqs disabled
 */
void hrtick_start(struct rq *rq, u64 delay)
{
	struct hrtimer *timer = &rq->hrtick_timer;
	s64 delta;

	/*
	 * Don't schedule slices shorter than 10000ns, that just
	 * doesn't make sense and can cause timer DoS.
	 */
	delta = max_t(s64, delay, 10000LL);
	rq->hrtick_time = ktime_add_ns(timer->base->get_time(), delta);

	if (rq == this_rq())
		__hrtick_restart(rq);
	else
		smp_call_function_single_async(cpu_of(rq), &rq->hrtick_csd);
}

#else
/*
 * Called to set the hrtick timer state.
 *
 * called with rq->lock held and irqs disabled
 */
void hrtick_start(struct rq *rq, u64 delay)
{
	/*
	 * Don't schedule slices shorter than 10000ns, that just
	 * doesn't make sense. Rely on vruntime for fairness.
	 */
	delay = max_t(u64, delay, 10000LL);
	hrtimer_start(&rq->hrtick_timer, ns_to_ktime(delay),
		      HRTIMER_MODE_REL_PINNED_HARD);
}

#endif /* CONFIG_SMP */

/*
 * IAMROOT, 2022.11.26:
 * hrtick - task 런타임 소진시에도 추가틱 발생 -> 다음 테스크로 스케쥴을 넘긴다
 */
static void hrtick_rq_init(struct rq *rq)
{
#ifdef CONFIG_SMP
	INIT_CSD(&rq->hrtick_csd, __hrtick_start, rq);
#endif
	hrtimer_init(&rq->hrtick_timer, CLOCK_MONOTONIC, HRTIMER_MODE_REL_HARD);
	rq->hrtick_timer.function = hrtick;
}
#else	/* CONFIG_SCHED_HRTICK */
static inline void hrtick_clear(struct rq *rq)
{
}

static inline void hrtick_rq_init(struct rq *rq)
{
}
#endif	/* CONFIG_SCHED_HRTICK */

/*
 * cmpxchg based fetch_or, macro so it works for different integer types
 */
#define fetch_or(ptr, mask)						\
	({								\
		typeof(ptr) _ptr = (ptr);				\
		typeof(mask) _mask = (mask);				\
		typeof(*_ptr) _old, _val = *_ptr;			\
									\
		for (;;) {						\
			_old = cmpxchg(_ptr, _val, _val | _mask);	\
			if (_old == _val)				\
				break;					\
			_val = _old;					\
		}							\
	_old;								\
})

#if defined(CONFIG_SMP) && defined(TIF_POLLING_NRFLAG)
/*
 * Atomically set TIF_NEED_RESCHED and test for TIF_POLLING_NRFLAG,
 * this avoids any races wrt polling state changes and thereby avoids
 * spurious IPIs.
 */
static bool set_nr_and_not_polling(struct task_struct *p)
{
	struct thread_info *ti = task_thread_info(p);
	return !(fetch_or(&ti->flags, _TIF_NEED_RESCHED) & _TIF_POLLING_NRFLAG);
}

/*
 * Atomically set TIF_NEED_RESCHED if TIF_POLLING_NRFLAG is set.
 *
 * If this returns true, then the idle task promises to call
 * sched_ttwu_pending() and reschedule soon.
 */
static bool set_nr_if_polling(struct task_struct *p)
{
	struct thread_info *ti = task_thread_info(p);
	typeof(ti->flags) old, val = READ_ONCE(ti->flags);

	for (;;) {
		if (!(val & _TIF_POLLING_NRFLAG))
			return false;
		if (val & _TIF_NEED_RESCHED)
			return true;
		old = cmpxchg(&ti->flags, val, val | _TIF_NEED_RESCHED);
		if (old == val)
			break;
		val = old;
	}
	return true;
}

#else
static bool set_nr_and_not_polling(struct task_struct *p)
{
	set_tsk_need_resched(p);
	return true;
}

#ifdef CONFIG_SMP
static bool set_nr_if_polling(struct task_struct *p)
{
	return false;
}
#endif
#endif

static bool __wake_q_add(struct wake_q_head *head, struct task_struct *task)
{
	struct wake_q_node *node = &task->wake_q;

	/*
	 * Atomically grab the task, if ->wake_q is !nil already it means
	 * it's already queued (either by us or someone else) and will get the
	 * wakeup due to that.
	 *
	 * In order to ensure that a pending wakeup will observe our pending
	 * state, even in the failed case, an explicit smp_mb() must be used.
	 */
	smp_mb__before_atomic();
	if (unlikely(cmpxchg_relaxed(&node->next, NULL, WAKE_Q_TAIL)))
		return false;

	/*
	 * The head is context local, there can be no concurrency.
	 */
	*head->lastp = node;
	head->lastp = &node->next;
	return true;
}

/**
 * wake_q_add() - queue a wakeup for 'later' waking.
 * @head: the wake_q_head to add @task to
 * @task: the task to queue for 'later' wakeup
 *
 * Queue a task for later wakeup, most likely by the wake_up_q() call in the
 * same context, _HOWEVER_ this is not guaranteed, the wakeup can come
 * instantly.
 *
 * This function must be used as-if it were wake_up_process(); IOW the task
 * must be ready to be woken at this location.
 */
void wake_q_add(struct wake_q_head *head, struct task_struct *task)
{
	if (__wake_q_add(head, task))
		get_task_struct(task);
}

/**
 * wake_q_add_safe() - safely queue a wakeup for 'later' waking.
 * @head: the wake_q_head to add @task to
 * @task: the task to queue for 'later' wakeup
 *
 * Queue a task for later wakeup, most likely by the wake_up_q() call in the
 * same context, _HOWEVER_ this is not guaranteed, the wakeup can come
 * instantly.
 *
 * This function must be used as-if it were wake_up_process(); IOW the task
 * must be ready to be woken at this location.
 *
 * This function is essentially a task-safe equivalent to wake_q_add(). Callers
 * that already hold reference to @task can call the 'safe' version and trust
 * wake_q to do the right thing depending whether or not the @task is already
 * queued for wakeup.
 */
void wake_q_add_safe(struct wake_q_head *head, struct task_struct *task)
{
	if (!__wake_q_add(head, task))
		put_task_struct(task);
}

void wake_up_q(struct wake_q_head *head)
{
	struct wake_q_node *node = head->first;

	while (node != WAKE_Q_TAIL) {
		struct task_struct *task;

		task = container_of(node, struct task_struct, wake_q);
		/* Task can safely be re-inserted now: */
		node = node->next;
		task->wake_q.next = NULL;

		/*
		 * wake_up_process() executes a full barrier, which pairs with
		 * the queueing in wake_q_add() so as not to miss wakeups.
		 */
		wake_up_process(task);
		put_task_struct(task);
	}
}

/*
 * resched_curr - mark rq's current task 'to be rescheduled now'.
 *
 * On UP this means the setting of the need_resched flag, on SMP it
 * might also involve a cross-CPU call to trigger the scheduler on
 * the target CPU.
 */
void resched_curr(struct rq *rq)
{
	struct task_struct *curr = rq->curr;
	int cpu;

	lockdep_assert_rq_held(rq);

	if (test_tsk_need_resched(curr))
		return;

	cpu = cpu_of(rq);

	if (cpu == smp_processor_id()) {
		set_tsk_need_resched(curr);
		set_preempt_need_resched();
		return;
	}

	if (set_nr_and_not_polling(curr))
		smp_send_reschedule(cpu);
	else
		trace_sched_wake_idle_without_ipi(cpu);
}

void resched_cpu(int cpu)
{
	struct rq *rq = cpu_rq(cpu);
	unsigned long flags;

	raw_spin_rq_lock_irqsave(rq, flags);
	if (cpu_online(cpu) || cpu == smp_processor_id())
		resched_curr(rq);
	raw_spin_rq_unlock_irqrestore(rq, flags);
}

#ifdef CONFIG_SMP
#ifdef CONFIG_NO_HZ_COMMON
/*
 * In the semi idle case, use the nearest busy CPU for migrating timers
 * from an idle CPU.  This is good for power-savings.
 *
 * We don't do similar optimization for completely idle system, as
 * selecting an idle CPU will add more delays to the timers than intended
 * (as that CPU's timer base may not be uptodate wrt jiffies etc).
 */
/*
 * IAMROOT, 2022.09.03:
 * - papgo
 *   semi idle 상태의 경우 유휴 CPU에서 타이머를 마이그레이션하기 위해 가장 가까운
 *   사용 중인 CPU를 사용합니다. 절전에 좋습니다.
 *
 *   우리는 완전히 idle 상태인 시스템에 대해 유사한 최적화를 수행하지 않습니다.
 *  idle CPU를 선택하면 타이머에 의도한 것보다 더 많은 지연이 추가되기
 *  때문입니다(해당 CPU의 타이머 기반이 wrt jiffies 등으로 업데이트되지 않을 수
 *  있음).
 *
 * - busy cpu를 찾는다.
 */
int get_nohz_timer_target(void)
{
	int i, cpu = smp_processor_id(), default_cpu = -1;
	struct sched_domain *sd;
	const struct cpumask *hk_mask;

/*
 * IAMROOT, 2022.09.03:
 * - housekeeping이 가능한 cpu인지 확인(동작해도 되는 cpu인지 확인)
 */
	if (housekeeping_cpu(cpu, HK_FLAG_TIMER)) {
/*
 * IAMROOT, 2022.09.03:
 * - busy이면 return.
 */
		if (!idle_cpu(cpu))
			return cpu;
/*
 * IAMROOT, 2022.09.03:
 * - 현재 cpu가 idle이면 idle이 아닌것을 찾으러간다.
 */
		default_cpu = cpu;
	}

	hk_mask = housekeeping_cpumask(HK_FLAG_TIMER);

/*
 * IAMROOT, 2022.09.03:
 * - 가장 가까운 domain. 인접한 cpu에서 busy cpu를 찾아온다.
 */
	rcu_read_lock();
	for_each_domain(cpu, sd) {
		for_each_cpu_and(i, sched_domain_span(sd), hk_mask) {
			if (cpu == i)
				continue;

			if (!idle_cpu(i)) {
				cpu = i;
				goto unlock;
			}
		}
	}

/*
 * IAMROOT, 2022.09.03:
 * - idle이 아닌걸 못 찾고, 현재 cpu가 housekeeping이 아니였다면 hosekeeping중에
 *   any cpu로 고른다.
 */
	if (default_cpu == -1)
		default_cpu = housekeeping_any_cpu(HK_FLAG_TIMER);
	cpu = default_cpu;
unlock:
	rcu_read_unlock();
	return cpu;
}

/*
 * When add_timer_on() enqueues a timer into the timer wheel of an
 * idle CPU then this timer might expire before the next timer event
 * which is scheduled to wake up that CPU. In case of a completely
 * idle system the next event might even be infinite time into the
 * future. wake_up_idle_cpu() ensures that the CPU is woken up and
 * leaves the inner idle loop so the newly added timer is taken into
 * account when the CPU goes back to idle and evaluates the timer
 * wheel for the next timer event.
 */
static void wake_up_idle_cpu(int cpu)
{
	struct rq *rq = cpu_rq(cpu);

	if (cpu == smp_processor_id())
		return;

	if (set_nr_and_not_polling(rq->idle))
		smp_send_reschedule(cpu);
	else
		trace_sched_wake_idle_without_ipi(cpu);
}

static bool wake_up_full_nohz_cpu(int cpu)
{
	/*
	 * We just need the target to call irq_exit() and re-evaluate
	 * the next tick. The nohz full kick at least implies that.
	 * If needed we can still optimize that later with an
	 * empty IRQ.
	 */
	if (cpu_is_offline(cpu))
		return true;  /* Don't try to wake offline CPUs. */
	if (tick_nohz_full_cpu(cpu)) {
		if (cpu != smp_processor_id() ||
		    tick_nohz_tick_stopped())
			tick_nohz_full_kick_cpu(cpu);
		return true;
	}

	return false;
}

/*
 * Wake up the specified CPU.  If the CPU is going offline, it is the
 * caller's responsibility to deal with the lost wakeup, for example,
 * by hooking into the CPU_DEAD notifier like timers and hrtimers do.
 */
/*
 * IAMROOT, 2022.09.03:
 * - papago
 *   지정된 CPU를 깨우십시오. CPU가 오프라인 상태가 되면 호출자의 책임은 타이머
 *   및 hrtimers와 같이 CPU_DEAD 알리미에 연결하는 것과 같이 손실된 웨이크업을
 *   처리하는 것입니다.
 * -
 */
void wake_up_nohz_cpu(int cpu)
{
	if (!wake_up_full_nohz_cpu(cpu))
		wake_up_idle_cpu(cpu);
}

static void nohz_csd_func(void *info)
{
	struct rq *rq = info;
	int cpu = cpu_of(rq);
	unsigned int flags;

	/*
	 * Release the rq::nohz_csd.
	 */
	flags = atomic_fetch_andnot(NOHZ_KICK_MASK | NOHZ_NEWILB_KICK, nohz_flags(cpu));
	WARN_ON(!(flags & NOHZ_KICK_MASK));

	rq->idle_balance = idle_cpu(cpu);
	if (rq->idle_balance && !need_resched()) {
		rq->nohz_idle_balance = flags;
		raise_softirq_irqoff(SCHED_SOFTIRQ);
	}
}

#endif /* CONFIG_NO_HZ_COMMON */

#ifdef CONFIG_NO_HZ_FULL
bool sched_can_stop_tick(struct rq *rq)
{
	int fifo_nr_running;

	/* Deadline tasks, even if single, need the tick */
	if (rq->dl.dl_nr_running)
		return false;

	/*
	 * If there are more than one RR tasks, we need the tick to affect the
	 * actual RR behaviour.
	 */
	if (rq->rt.rr_nr_running) {
		if (rq->rt.rr_nr_running == 1)
			return true;
		else
			return false;
	}

	/*
	 * If there's no RR tasks, but FIFO tasks, we can skip the tick, no
	 * forced preemption between FIFO tasks.
	 */
	fifo_nr_running = rq->rt.rt_nr_running - rq->rt.rr_nr_running;
	if (fifo_nr_running)
		return true;

	/*
	 * If there are no DL,RR/FIFO tasks, there must only be CFS tasks left;
	 * if there's more than one we need the tick for involuntary
	 * preemption.
	 */
	if (rq->nr_running > 1)
		return false;

	return true;
}
#endif /* CONFIG_NO_HZ_FULL */
#endif /* CONFIG_SMP */

#if defined(CONFIG_RT_GROUP_SCHED) || (defined(CONFIG_FAIR_GROUP_SCHED) && \
			(defined(CONFIG_SMP) || defined(CONFIG_CFS_BANDWIDTH)))
/*
 * Iterate task_group tree rooted at *from, calling @down when first entering a
 * node and @up when leaving it for the final time.
 *
 * Caller must hold rcu_lock or sufficient equivalent.
 */
int walk_tg_tree_from(struct task_group *from,
			     tg_visitor down, tg_visitor up, void *data)
{
	struct task_group *parent, *child;
	int ret;

	parent = from;

down:
	ret = (*down)(parent, data);
	if (ret)
		goto out;
	list_for_each_entry_rcu(child, &parent->children, siblings) {
		parent = child;
		goto down;

up:
		continue;
	}
	ret = (*up)(parent, data);
	if (ret || parent == from)
		goto out;

	child = parent;
	parent = parent->parent;
	if (parent)
		goto up;
out:
	return ret;
}

int tg_nop(struct task_group *tg, void *data)
{
	return 0;
}
#endif


/*
 * IAMROOT, 2022.11.26:
 * - 
 */
static void set_load_weight(struct task_struct *p, bool update_load)
{
/*
 * IAMROOT, 2022.11.26:
 * 0 ~ 139 중 100 ~ 139 까지  cfs prio 가 사용된다.
 */
	int prio = p->static_prio - MAX_RT_PRIO;
	struct load_weight *load = &p->se.load;

	/*
	 * SCHED_IDLE tasks get minimal weight:
	 */
	if (task_has_idle_policy(p)) {
		load->weight = scale_load(WEIGHT_IDLEPRIO);
		load->inv_weight = WMULT_IDLEPRIO;
		return;
	}

	/*
	 * SCHED_OTHER tasks have to update their load when changing their
	 * weight
	 */
	if (update_load && p->sched_class == &fair_sched_class) {
		reweight_task(p, prio);
	} else {
		load->weight = scale_load(sched_prio_to_weight[prio]);
		load->inv_weight = sched_prio_to_wmult[prio];
	}
}

#ifdef CONFIG_UCLAMP_TASK
/*
 * Serializes updates of utilization clamp values
 *
 * The (slow-path) user-space triggers utilization clamp value updates which
 * can require updates on (fast-path) scheduler's data structures used to
 * support enqueue/dequeue operations.
 * While the per-CPU rq lock protects fast-path update operations, user-space
 * requests are serialized using a mutex to reduce the risk of conflicting
 * updates or API abuses.
 */
/*
 * IAMROOT, 2022.11.26:
 * 사용률 클램프 값의 업데이트를 직렬화합니다. (느린 경로) 사용자 공간은
 * 대기열에 넣기/대기열에서 빼기 작업을 지원하는 데 사용되는 (빠른 경로)
 * 스케줄러의 데이터 구조에 대한 업데이트가 필요할 수 있는 사용률 클램프
 * 값 업데이트를 트리거합니다. CPU당 rq 잠금이 빠른 경로 업데이트 작업을
 * 보호하는 동안 사용자 공간 요청은 뮤텍스를 사용하여 직렬화되어 업데이트
 * 충돌이나 API 남용의 위험을 줄입니다.
 */
static DEFINE_MUTEX(uclamp_mutex);

/* Max allowed minimum utilization */
unsigned int sysctl_sched_uclamp_util_min = SCHED_CAPACITY_SCALE;

/* Max allowed maximum utilization */
unsigned int sysctl_sched_uclamp_util_max = SCHED_CAPACITY_SCALE;

/*
 * By default RT tasks run at the maximum performance point/capacity of the
 * system. Uclamp enforces this by always setting UCLAMP_MIN of RT tasks to
 * SCHED_CAPACITY_SCALE.
 *
 * This knob allows admins to change the default behavior when uclamp is being
 * used. In battery powered devices, particularly, running at the maximum
 * capacity and frequency will increase energy consumption and shorten the
 * battery life.
 *
 * This knob only affects RT tasks that their uclamp_se->user_defined == false.
 *
 * This knob will not override the system default sched_util_clamp_min defined
 * above.
 */
unsigned int sysctl_sched_uclamp_util_min_rt_default = SCHED_CAPACITY_SCALE;

/* All clamps are required to be less or equal than these values */
static struct uclamp_se uclamp_default[UCLAMP_CNT];

/*
 * This static key is used to reduce the uclamp overhead in the fast path. It
 * primarily disables the call to uclamp_rq_{inc, dec}() in
 * enqueue/dequeue_task().
 *
 * This allows users to continue to enable uclamp in their kernel config with
 * minimum uclamp overhead in the fast path.
 *
 * As soon as userspace modifies any of the uclamp knobs, the static key is
 * enabled, since we have an actual users that make use of uclamp
 * functionality.
 *
 * The knobs that would enable this static key are:
 *
 *   * A task modifying its uclamp value with sched_setattr().
 *   * An admin modifying the sysctl_sched_uclamp_{min, max} via procfs.
 *   * An admin modifying the cgroup cpu.uclamp.{min, max}
 */
DEFINE_STATIC_KEY_FALSE(sched_uclamp_used);

/* Integer rounded range for each bucket */
#define UCLAMP_BUCKET_DELTA DIV_ROUND_CLOSEST(SCHED_CAPACITY_SCALE, UCLAMP_BUCKETS)

#define for_each_clamp_id(clamp_id) \
	for ((clamp_id) = 0; (clamp_id) < UCLAMP_CNT; (clamp_id)++)

static inline unsigned int uclamp_bucket_id(unsigned int clamp_value)
{
	return min_t(unsigned int, clamp_value / UCLAMP_BUCKET_DELTA, UCLAMP_BUCKETS - 1);
}

static inline unsigned int uclamp_none(enum uclamp_id clamp_id)
{
	if (clamp_id == UCLAMP_MIN)
		return 0;
	return SCHED_CAPACITY_SCALE;
}

static inline void uclamp_se_set(struct uclamp_se *uc_se,
				 unsigned int value, bool user_defined)
{
	uc_se->value = value;
	uc_se->bucket_id = uclamp_bucket_id(value);
	uc_se->user_defined = user_defined;
}

static inline unsigned int
uclamp_idle_value(struct rq *rq, enum uclamp_id clamp_id,
		  unsigned int clamp_value)
{
	/*
	 * Avoid blocked utilization pushing up the frequency when we go
	 * idle (which drops the max-clamp) by retaining the last known
	 * max-clamp.
	 */
	if (clamp_id == UCLAMP_MAX) {
		rq->uclamp_flags |= UCLAMP_FLAG_IDLE;
		return clamp_value;
	}

	return uclamp_none(UCLAMP_MIN);
}

static inline void uclamp_idle_reset(struct rq *rq, enum uclamp_id clamp_id,
				     unsigned int clamp_value)
{
	/* Reset max-clamp retention only on idle exit */
	if (!(rq->uclamp_flags & UCLAMP_FLAG_IDLE))
		return;

	WRITE_ONCE(rq->uclamp[clamp_id].value, clamp_value);
}

static inline
unsigned int uclamp_rq_max_value(struct rq *rq, enum uclamp_id clamp_id,
				   unsigned int clamp_value)
{
	struct uclamp_bucket *bucket = rq->uclamp[clamp_id].bucket;
	int bucket_id = UCLAMP_BUCKETS - 1;

	/*
	 * Since both min and max clamps are max aggregated, find the
	 * top most bucket with tasks in.
	 */
	for ( ; bucket_id >= 0; bucket_id--) {
		if (!bucket[bucket_id].tasks)
			continue;
		return bucket[bucket_id].value;
	}

	/* No tasks -- default clamp values */
	return uclamp_idle_value(rq, clamp_id, clamp_value);
}

static void __uclamp_update_util_min_rt_default(struct task_struct *p)
{
	unsigned int default_util_min;
	struct uclamp_se *uc_se;

	lockdep_assert_held(&p->pi_lock);

	uc_se = &p->uclamp_req[UCLAMP_MIN];

	/* Only sync if user didn't override the default */
	if (uc_se->user_defined)
		return;

	default_util_min = sysctl_sched_uclamp_util_min_rt_default;
	uclamp_se_set(uc_se, default_util_min, false);
}

static void uclamp_update_util_min_rt_default(struct task_struct *p)
{
	struct rq_flags rf;
	struct rq *rq;

	if (!rt_task(p))
		return;

	/* Protect updates to p->uclamp_* */
	rq = task_rq_lock(p, &rf);
	__uclamp_update_util_min_rt_default(p);
	task_rq_unlock(rq, p, &rf);
}

static void uclamp_sync_util_min_rt_default(void)
{
	struct task_struct *g, *p;

	/*
	 * copy_process()			sysctl_uclamp
	 *					  uclamp_min_rt = X;
	 *   write_lock(&tasklist_lock)		  read_lock(&tasklist_lock)
	 *   // link thread			  smp_mb__after_spinlock()
	 *   write_unlock(&tasklist_lock)	  read_unlock(&tasklist_lock);
	 *   sched_post_fork()			  for_each_process_thread()
	 *     __uclamp_sync_rt()		    __uclamp_sync_rt()
	 *
	 * Ensures that either sched_post_fork() will observe the new
	 * uclamp_min_rt or for_each_process_thread() will observe the new
	 * task.
	 */
	read_lock(&tasklist_lock);
	smp_mb__after_spinlock();
	read_unlock(&tasklist_lock);

	rcu_read_lock();
	for_each_process_thread(g, p)
		uclamp_update_util_min_rt_default(p);
	rcu_read_unlock();
}

static inline struct uclamp_se
uclamp_tg_restrict(struct task_struct *p, enum uclamp_id clamp_id)
{
	/* Copy by value as we could modify it */
	struct uclamp_se uc_req = p->uclamp_req[clamp_id];
#ifdef CONFIG_UCLAMP_TASK_GROUP
	unsigned int tg_min, tg_max, value;

	/*
	 * Tasks in autogroups or root task group will be
	 * restricted by system defaults.
	 */
	if (task_group_is_autogroup(task_group(p)))
		return uc_req;
	if (task_group(p) == &root_task_group)
		return uc_req;

	tg_min = task_group(p)->uclamp[UCLAMP_MIN].value;
	tg_max = task_group(p)->uclamp[UCLAMP_MAX].value;
	value = uc_req.value;
	value = clamp(value, tg_min, tg_max);
	uclamp_se_set(&uc_req, value, false);
#endif

	return uc_req;
}

/*
 * The effective clamp bucket index of a task depends on, by increasing
 * priority:
 * - the task specific clamp value, when explicitly requested from userspace
 * - the task group effective clamp value, for tasks not either in the root
 *   group or in an autogroup
 * - the system default clamp value, defined by the sysadmin
 */
static inline struct uclamp_se
uclamp_eff_get(struct task_struct *p, enum uclamp_id clamp_id)
{
	struct uclamp_se uc_req = uclamp_tg_restrict(p, clamp_id);
	struct uclamp_se uc_max = uclamp_default[clamp_id];

	/* System default restrictions always apply */
	if (unlikely(uc_req.value > uc_max.value))
		return uc_max;

	return uc_req;
}

unsigned long uclamp_eff_value(struct task_struct *p, enum uclamp_id clamp_id)
{
	struct uclamp_se uc_eff;

	/* Task currently refcounted: use back-annotated (effective) value */
	if (p->uclamp[clamp_id].active)
		return (unsigned long)p->uclamp[clamp_id].value;

	uc_eff = uclamp_eff_get(p, clamp_id);

	return (unsigned long)uc_eff.value;
}

/*
 * When a task is enqueued on a rq, the clamp bucket currently defined by the
 * task's uclamp::bucket_id is refcounted on that rq. This also immediately
 * updates the rq's clamp value if required.
 *
 * Tasks can have a task-specific value requested from user-space, track
 * within each bucket the maximum value for tasks refcounted in it.
 * This "local max aggregation" allows to track the exact "requested" value
 * for each bucket when all its RUNNABLE tasks require the same clamp.
 */
static inline void uclamp_rq_inc_id(struct rq *rq, struct task_struct *p,
				    enum uclamp_id clamp_id)
{
	struct uclamp_rq *uc_rq = &rq->uclamp[clamp_id];
	struct uclamp_se *uc_se = &p->uclamp[clamp_id];
	struct uclamp_bucket *bucket;

	lockdep_assert_rq_held(rq);

	/* Update task effective clamp */
	p->uclamp[clamp_id] = uclamp_eff_get(p, clamp_id);

	bucket = &uc_rq->bucket[uc_se->bucket_id];
	bucket->tasks++;
	uc_se->active = true;

	uclamp_idle_reset(rq, clamp_id, uc_se->value);

	/*
	 * Local max aggregation: rq buckets always track the max
	 * "requested" clamp value of its RUNNABLE tasks.
	 */
	if (bucket->tasks == 1 || uc_se->value > bucket->value)
		bucket->value = uc_se->value;

	if (uc_se->value > READ_ONCE(uc_rq->value))
		WRITE_ONCE(uc_rq->value, uc_se->value);
}

/*
 * When a task is dequeued from a rq, the clamp bucket refcounted by the task
 * is released. If this is the last task reference counting the rq's max
 * active clamp value, then the rq's clamp value is updated.
 *
 * Both refcounted tasks and rq's cached clamp values are expected to be
 * always valid. If it's detected they are not, as defensive programming,
 * enforce the expected state and warn.
 */
static inline void uclamp_rq_dec_id(struct rq *rq, struct task_struct *p,
				    enum uclamp_id clamp_id)
{
	struct uclamp_rq *uc_rq = &rq->uclamp[clamp_id];
	struct uclamp_se *uc_se = &p->uclamp[clamp_id];
	struct uclamp_bucket *bucket;
	unsigned int bkt_clamp;
	unsigned int rq_clamp;

	lockdep_assert_rq_held(rq);

	/*
	 * If sched_uclamp_used was enabled after task @p was enqueued,
	 * we could end up with unbalanced call to uclamp_rq_dec_id().
	 *
	 * In this case the uc_se->active flag should be false since no uclamp
	 * accounting was performed at enqueue time and we can just return
	 * here.
	 *
	 * Need to be careful of the following enqueue/dequeue ordering
	 * problem too
	 *
	 *	enqueue(taskA)
	 *	// sched_uclamp_used gets enabled
	 *	enqueue(taskB)
	 *	dequeue(taskA)
	 *	// Must not decrement bucket->tasks here
	 *	dequeue(taskB)
	 *
	 * where we could end up with stale data in uc_se and
	 * bucket[uc_se->bucket_id].
	 *
	 * The following check here eliminates the possibility of such race.
	 */
	if (unlikely(!uc_se->active))
		return;

	bucket = &uc_rq->bucket[uc_se->bucket_id];

	SCHED_WARN_ON(!bucket->tasks);
	if (likely(bucket->tasks))
		bucket->tasks--;

	uc_se->active = false;

	/*
	 * Keep "local max aggregation" simple and accept to (possibly)
	 * overboost some RUNNABLE tasks in the same bucket.
	 * The rq clamp bucket value is reset to its base value whenever
	 * there are no more RUNNABLE tasks refcounting it.
	 */
	if (likely(bucket->tasks))
		return;

	rq_clamp = READ_ONCE(uc_rq->value);
	/*
	 * Defensive programming: this should never happen. If it happens,
	 * e.g. due to future modification, warn and fixup the expected value.
	 */
	SCHED_WARN_ON(bucket->value > rq_clamp);
	if (bucket->value >= rq_clamp) {
		bkt_clamp = uclamp_rq_max_value(rq, clamp_id, uc_se->value);
		WRITE_ONCE(uc_rq->value, bkt_clamp);
	}
}

static inline void uclamp_rq_inc(struct rq *rq, struct task_struct *p)
{
	enum uclamp_id clamp_id;

	/*
	 * Avoid any overhead until uclamp is actually used by the userspace.
	 *
	 * The condition is constructed such that a NOP is generated when
	 * sched_uclamp_used is disabled.
	 */
	if (!static_branch_unlikely(&sched_uclamp_used))
		return;

	if (unlikely(!p->sched_class->uclamp_enabled))
		return;

	for_each_clamp_id(clamp_id)
		uclamp_rq_inc_id(rq, p, clamp_id);

	/* Reset clamp idle holding when there is one RUNNABLE task */
	if (rq->uclamp_flags & UCLAMP_FLAG_IDLE)
		rq->uclamp_flags &= ~UCLAMP_FLAG_IDLE;
}

static inline void uclamp_rq_dec(struct rq *rq, struct task_struct *p)
{
	enum uclamp_id clamp_id;

	/*
	 * Avoid any overhead until uclamp is actually used by the userspace.
	 *
	 * The condition is constructed such that a NOP is generated when
	 * sched_uclamp_used is disabled.
	 */
	if (!static_branch_unlikely(&sched_uclamp_used))
		return;

	if (unlikely(!p->sched_class->uclamp_enabled))
		return;

	for_each_clamp_id(clamp_id)
		uclamp_rq_dec_id(rq, p, clamp_id);
}

static inline void uclamp_rq_reinc_id(struct rq *rq, struct task_struct *p,
				      enum uclamp_id clamp_id)
{
	if (!p->uclamp[clamp_id].active)
		return;

	uclamp_rq_dec_id(rq, p, clamp_id);
	uclamp_rq_inc_id(rq, p, clamp_id);

	/*
	 * Make sure to clear the idle flag if we've transiently reached 0
	 * active tasks on rq.
	 */
	if (clamp_id == UCLAMP_MAX && (rq->uclamp_flags & UCLAMP_FLAG_IDLE))
		rq->uclamp_flags &= ~UCLAMP_FLAG_IDLE;
}

static inline void
uclamp_update_active(struct task_struct *p)
{
	enum uclamp_id clamp_id;
	struct rq_flags rf;
	struct rq *rq;

	/*
	 * Lock the task and the rq where the task is (or was) queued.
	 *
	 * We might lock the (previous) rq of a !RUNNABLE task, but that's the
	 * price to pay to safely serialize util_{min,max} updates with
	 * enqueues, dequeues and migration operations.
	 * This is the same locking schema used by __set_cpus_allowed_ptr().
	 */
	rq = task_rq_lock(p, &rf);

	/*
	 * Setting the clamp bucket is serialized by task_rq_lock().
	 * If the task is not yet RUNNABLE and its task_struct is not
	 * affecting a valid clamp bucket, the next time it's enqueued,
	 * it will already see the updated clamp bucket value.
	 */
	for_each_clamp_id(clamp_id)
		uclamp_rq_reinc_id(rq, p, clamp_id);

	task_rq_unlock(rq, p, &rf);
}

#ifdef CONFIG_UCLAMP_TASK_GROUP
static inline void
uclamp_update_active_tasks(struct cgroup_subsys_state *css)
{
	struct css_task_iter it;
	struct task_struct *p;

	css_task_iter_start(css, 0, &it);
	while ((p = css_task_iter_next(&it)))
		uclamp_update_active(p);
	css_task_iter_end(&it);
}

static void cpu_util_update_eff(struct cgroup_subsys_state *css);
static void uclamp_update_root_tg(void)
{
	struct task_group *tg = &root_task_group;

	uclamp_se_set(&tg->uclamp_req[UCLAMP_MIN],
		      sysctl_sched_uclamp_util_min, false);
	uclamp_se_set(&tg->uclamp_req[UCLAMP_MAX],
		      sysctl_sched_uclamp_util_max, false);

	rcu_read_lock();
	cpu_util_update_eff(&root_task_group.css);
	rcu_read_unlock();
}
#else
static void uclamp_update_root_tg(void) { }
#endif

int sysctl_sched_uclamp_handler(struct ctl_table *table, int write,
				void *buffer, size_t *lenp, loff_t *ppos)
{
	bool update_root_tg = false;
	int old_min, old_max, old_min_rt;
	int result;

	mutex_lock(&uclamp_mutex);
	old_min = sysctl_sched_uclamp_util_min;
	old_max = sysctl_sched_uclamp_util_max;
	old_min_rt = sysctl_sched_uclamp_util_min_rt_default;

	result = proc_dointvec(table, write, buffer, lenp, ppos);
	if (result)
		goto undo;
	if (!write)
		goto done;

	if (sysctl_sched_uclamp_util_min > sysctl_sched_uclamp_util_max ||
	    sysctl_sched_uclamp_util_max > SCHED_CAPACITY_SCALE	||
	    sysctl_sched_uclamp_util_min_rt_default > SCHED_CAPACITY_SCALE) {

		result = -EINVAL;
		goto undo;
	}

	if (old_min != sysctl_sched_uclamp_util_min) {
		uclamp_se_set(&uclamp_default[UCLAMP_MIN],
			      sysctl_sched_uclamp_util_min, false);
		update_root_tg = true;
	}
	if (old_max != sysctl_sched_uclamp_util_max) {
		uclamp_se_set(&uclamp_default[UCLAMP_MAX],
			      sysctl_sched_uclamp_util_max, false);
		update_root_tg = true;
	}

	if (update_root_tg) {
		static_branch_enable(&sched_uclamp_used);
		uclamp_update_root_tg();
	}

	if (old_min_rt != sysctl_sched_uclamp_util_min_rt_default) {
		static_branch_enable(&sched_uclamp_used);
		uclamp_sync_util_min_rt_default();
	}

	/*
	 * We update all RUNNABLE tasks only when task groups are in use.
	 * Otherwise, keep it simple and do just a lazy update at each next
	 * task enqueue time.
	 */

	goto done;

undo:
	sysctl_sched_uclamp_util_min = old_min;
	sysctl_sched_uclamp_util_max = old_max;
	sysctl_sched_uclamp_util_min_rt_default = old_min_rt;
done:
	mutex_unlock(&uclamp_mutex);

	return result;
}

static int uclamp_validate(struct task_struct *p,
			   const struct sched_attr *attr)
{
	int util_min = p->uclamp_req[UCLAMP_MIN].value;
	int util_max = p->uclamp_req[UCLAMP_MAX].value;

	if (attr->sched_flags & SCHED_FLAG_UTIL_CLAMP_MIN) {
		util_min = attr->sched_util_min;

		if (util_min + 1 > SCHED_CAPACITY_SCALE + 1)
			return -EINVAL;
	}

	if (attr->sched_flags & SCHED_FLAG_UTIL_CLAMP_MAX) {
		util_max = attr->sched_util_max;

		if (util_max + 1 > SCHED_CAPACITY_SCALE + 1)
			return -EINVAL;
	}

	if (util_min != -1 && util_max != -1 && util_min > util_max)
		return -EINVAL;

	/*
	 * We have valid uclamp attributes; make sure uclamp is enabled.
	 *
	 * We need to do that here, because enabling static branches is a
	 * blocking operation which obviously cannot be done while holding
	 * scheduler locks.
	 */
	static_branch_enable(&sched_uclamp_used);

	return 0;
}

static bool uclamp_reset(const struct sched_attr *attr,
			 enum uclamp_id clamp_id,
			 struct uclamp_se *uc_se)
{
	/* Reset on sched class change for a non user-defined clamp value. */
	if (likely(!(attr->sched_flags & SCHED_FLAG_UTIL_CLAMP)) &&
	    !uc_se->user_defined)
		return true;

	/* Reset on sched_util_{min,max} == -1. */
	if (clamp_id == UCLAMP_MIN &&
	    attr->sched_flags & SCHED_FLAG_UTIL_CLAMP_MIN &&
	    attr->sched_util_min == -1) {
		return true;
	}

	if (clamp_id == UCLAMP_MAX &&
	    attr->sched_flags & SCHED_FLAG_UTIL_CLAMP_MAX &&
	    attr->sched_util_max == -1) {
		return true;
	}

	return false;
}

static void __setscheduler_uclamp(struct task_struct *p,
				  const struct sched_attr *attr)
{
	enum uclamp_id clamp_id;

	for_each_clamp_id(clamp_id) {
		struct uclamp_se *uc_se = &p->uclamp_req[clamp_id];
		unsigned int value;

		if (!uclamp_reset(attr, clamp_id, uc_se))
			continue;

		/*
		 * RT by default have a 100% boost value that could be modified
		 * at runtime.
		 */
		if (unlikely(rt_task(p) && clamp_id == UCLAMP_MIN))
			value = sysctl_sched_uclamp_util_min_rt_default;
		else
			value = uclamp_none(clamp_id);

		uclamp_se_set(uc_se, value, false);

	}

	if (likely(!(attr->sched_flags & SCHED_FLAG_UTIL_CLAMP)))
		return;

	if (attr->sched_flags & SCHED_FLAG_UTIL_CLAMP_MIN &&
	    attr->sched_util_min != -1) {
		uclamp_se_set(&p->uclamp_req[UCLAMP_MIN],
			      attr->sched_util_min, true);
	}

	if (attr->sched_flags & SCHED_FLAG_UTIL_CLAMP_MAX &&
	    attr->sched_util_max != -1) {
		uclamp_se_set(&p->uclamp_req[UCLAMP_MAX],
			      attr->sched_util_max, true);
	}
}

static void uclamp_fork(struct task_struct *p)
{
	enum uclamp_id clamp_id;

	/*
	 * We don't need to hold task_rq_lock() when updating p->uclamp_* here
	 * as the task is still at its early fork stages.
	 */
	for_each_clamp_id(clamp_id)
		p->uclamp[clamp_id].active = false;

	if (likely(!p->sched_reset_on_fork))
		return;

	for_each_clamp_id(clamp_id) {
		uclamp_se_set(&p->uclamp_req[clamp_id],
			      uclamp_none(clamp_id), false);
	}
}

static void uclamp_post_fork(struct task_struct *p)
{
	uclamp_update_util_min_rt_default(p);
}

/*
 * IAMROOT, 2022.11.26:
 * - uclamp
 *   Dcoumentation/scheduler/sched-capacity.rst
 */
static void __init init_uclamp_rq(struct rq *rq)
{
	enum uclamp_id clamp_id;
	struct uclamp_rq *uc_rq = rq->uclamp;

	for_each_clamp_id(clamp_id) {
		uc_rq[clamp_id] = (struct uclamp_rq) {
			.value = uclamp_none(clamp_id)
		};
	}

	rq->uclamp_flags = 0;
}

static void __init init_uclamp(void)
{
	struct uclamp_se uc_max = {};
	enum uclamp_id clamp_id;
	int cpu;

	for_each_possible_cpu(cpu)
		init_uclamp_rq(cpu_rq(cpu));

	for_each_clamp_id(clamp_id) {
		uclamp_se_set(&init_task.uclamp_req[clamp_id],
			      uclamp_none(clamp_id), false);
	}

	/* System defaults allow max clamp values for both indexes */
	uclamp_se_set(&uc_max, uclamp_none(UCLAMP_MAX), false);
	for_each_clamp_id(clamp_id) {
		uclamp_default[clamp_id] = uc_max;
#ifdef CONFIG_UCLAMP_TASK_GROUP
		root_task_group.uclamp_req[clamp_id] = uc_max;
		root_task_group.uclamp[clamp_id] = uc_max;
#endif
	}
}

#else /* CONFIG_UCLAMP_TASK */
static inline void uclamp_rq_inc(struct rq *rq, struct task_struct *p) { }
static inline void uclamp_rq_dec(struct rq *rq, struct task_struct *p) { }
static inline int uclamp_validate(struct task_struct *p,
				  const struct sched_attr *attr)
{
	return -EOPNOTSUPP;
}
static void __setscheduler_uclamp(struct task_struct *p,
				  const struct sched_attr *attr) { }
static inline void uclamp_fork(struct task_struct *p) { }
static inline void uclamp_post_fork(struct task_struct *p) { }
static inline void init_uclamp(void) { }
#endif /* CONFIG_UCLAMP_TASK */

bool sched_task_on_rq(struct task_struct *p)
{
	return task_on_rq_queued(p);
}

static inline void enqueue_task(struct rq *rq, struct task_struct *p, int flags)
{
	if (!(flags & ENQUEUE_NOCLOCK))
		update_rq_clock(rq);

	if (!(flags & ENQUEUE_RESTORE)) {
		sched_info_enqueue(rq, p);
		psi_enqueue(p, flags & ENQUEUE_WAKEUP);
	}

	uclamp_rq_inc(rq, p);
	p->sched_class->enqueue_task(rq, p, flags);

	if (sched_core_enabled(rq))
		sched_core_enqueue(rq, p);
}

static inline void dequeue_task(struct rq *rq, struct task_struct *p, int flags)
{
	if (sched_core_enabled(rq))
		sched_core_dequeue(rq, p);

	if (!(flags & DEQUEUE_NOCLOCK))
		update_rq_clock(rq);

	if (!(flags & DEQUEUE_SAVE)) {
		sched_info_dequeue(rq, p);
		psi_dequeue(p, flags & DEQUEUE_SLEEP);
	}

	uclamp_rq_dec(rq, p);
	p->sched_class->dequeue_task(rq, p, flags);
}

void activate_task(struct rq *rq, struct task_struct *p, int flags)
{
	enqueue_task(rq, p, flags);

	p->on_rq = TASK_ON_RQ_QUEUED;
}

void deactivate_task(struct rq *rq, struct task_struct *p, int flags)
{
	p->on_rq = (flags & DEQUEUE_SLEEP) ? 0 : TASK_ON_RQ_MIGRATING;

	dequeue_task(rq, p, flags);
}

static inline int __normal_prio(int policy, int rt_prio, int nice)
{
	int prio;

	if (dl_policy(policy))
		prio = MAX_DL_PRIO - 1;
	else if (rt_policy(policy))
		prio = MAX_RT_PRIO - 1 - rt_prio;
	else
		prio = NICE_TO_PRIO(nice);

	return prio;
}

/*
 * Calculate the expected normal priority: i.e. priority
 * without taking RT-inheritance into account. Might be
 * boosted by interactivity modifiers. Changes upon fork,
 * setprio syscalls, and whenever the interactivity
 * estimator recalculates.
 */
static inline int normal_prio(struct task_struct *p)
{
	return __normal_prio(p->policy, p->rt_priority, PRIO_TO_NICE(p->static_prio));
}

/*
 * Calculate the current priority, i.e. the priority
 * taken into account by the scheduler. This value might
 * be boosted by RT tasks, or might be boosted by
 * interactivity modifiers. Will be RT if the task got
 * RT-boosted. If not then it returns p->normal_prio.
 */
static int effective_prio(struct task_struct *p)
{
	p->normal_prio = normal_prio(p);
	/*
	 * If we are RT tasks or we were boosted to RT priority,
	 * keep the priority unchanged. Otherwise, update priority
	 * to the normal priority:
	 */
	if (!rt_prio(p->prio))
		return p->normal_prio;
	return p->prio;
}

/**
 * task_curr - is this task currently executing on a CPU?
 * @p: the task in question.
 *
 * Return: 1 if the task is currently executing. 0 otherwise.
 */
inline int task_curr(const struct task_struct *p)
{
	return cpu_curr(task_cpu(p)) == p;
}

/*
 * switched_from, switched_to and prio_changed must _NOT_ drop rq->lock,
 * use the balance_callback list if you want balancing.
 *
 * this means any call to check_class_changed() must be followed by a call to
 * balance_callback().
 */
static inline void check_class_changed(struct rq *rq, struct task_struct *p,
				       const struct sched_class *prev_class,
				       int oldprio)
{
	if (prev_class != p->sched_class) {
		if (prev_class->switched_from)
			prev_class->switched_from(rq, p);

		p->sched_class->switched_to(rq, p);
	} else if (oldprio != p->prio || dl_task(p))
		p->sched_class->prio_changed(rq, p, oldprio);
}

void check_preempt_curr(struct rq *rq, struct task_struct *p, int flags)
{
	if (p->sched_class == rq->curr->sched_class)
		rq->curr->sched_class->check_preempt_curr(rq, p, flags);
	else if (p->sched_class > rq->curr->sched_class)
		resched_curr(rq);

	/*
	 * A queue event has occurred, and we're going to schedule.  In
	 * this case, we can save a useless back to back clock update.
	 */
	if (task_on_rq_queued(rq->curr) && test_tsk_need_resched(rq->curr))
		rq_clock_skip_update(rq);
}

#ifdef CONFIG_SMP

static void
__do_set_cpus_allowed(struct task_struct *p, const struct cpumask *new_mask, u32 flags);

static int __set_cpus_allowed_ptr(struct task_struct *p,
				  const struct cpumask *new_mask,
				  u32 flags);

static void migrate_disable_switch(struct rq *rq, struct task_struct *p)
{
	if (likely(!p->migration_disabled))
		return;

	if (p->cpus_ptr != &p->cpus_mask)
		return;

	/*
	 * Violates locking rules! see comment in __do_set_cpus_allowed().
	 */
	__do_set_cpus_allowed(p, cpumask_of(rq->cpu), SCA_MIGRATE_DISABLE);
}

void migrate_disable(void)
{
	struct task_struct *p = current;

	if (p->migration_disabled) {
		p->migration_disabled++;
		return;
	}

	preempt_disable();
	this_rq()->nr_pinned++;
	p->migration_disabled = 1;
	preempt_enable();
}
EXPORT_SYMBOL_GPL(migrate_disable);

void migrate_enable(void)
{
	struct task_struct *p = current;

	if (p->migration_disabled > 1) {
		p->migration_disabled--;
		return;
	}

	/*
	 * Ensure stop_task runs either before or after this, and that
	 * __set_cpus_allowed_ptr(SCA_MIGRATE_ENABLE) doesn't schedule().
	 */
	preempt_disable();
	if (p->cpus_ptr != &p->cpus_mask)
		__set_cpus_allowed_ptr(p, &p->cpus_mask, SCA_MIGRATE_ENABLE);
	/*
	 * Mustn't clear migration_disabled() until cpus_ptr points back at the
	 * regular cpus_mask, otherwise things that race (eg.
	 * select_fallback_rq) get confused.
	 */
	barrier();
	p->migration_disabled = 0;
	this_rq()->nr_pinned--;
	preempt_enable();
}
EXPORT_SYMBOL_GPL(migrate_enable);

static inline bool rq_has_pinned_tasks(struct rq *rq)
{
	return rq->nr_pinned;
}

/*
 * Per-CPU kthreads are allowed to run on !active && online CPUs, see
 * __set_cpus_allowed_ptr() and select_fallback_rq().
 */
static inline bool is_cpu_allowed(struct task_struct *p, int cpu)
{
	/* When not in the task's cpumask, no point in looking further. */
	if (!cpumask_test_cpu(cpu, p->cpus_ptr))
		return false;

	/* migrate_disabled() must be allowed to finish. */
	if (is_migration_disabled(p))
		return cpu_online(cpu);

	/* Non kernel threads are not allowed during either online or offline. */
	if (!(p->flags & PF_KTHREAD))
		return cpu_active(cpu) && task_cpu_possible(cpu, p);

	/* KTHREAD_IS_PER_CPU is always allowed. */
	if (kthread_is_per_cpu(p))
		return cpu_online(cpu);

	/* Regular kernel threads don't get to stay during offline. */
	if (cpu_dying(cpu))
		return false;

	/* But are allowed during online. */
	return cpu_online(cpu);
}

/*
 * This is how migration works:
 *
 * 1) we invoke migration_cpu_stop() on the target CPU using
 *    stop_one_cpu().
 * 2) stopper starts to run (implicitly forcing the migrated thread
 *    off the CPU)
 * 3) it checks whether the migrated task is still in the wrong runqueue.
 * 4) if it's in the wrong runqueue then the migration thread removes
 *    it and puts it into the right queue.
 * 5) stopper completes and stop_one_cpu() returns and the migration
 *    is done.
 */

/*
 * move_queued_task - move a queued task to new rq.
 *
 * Returns (locked) new rq. Old rq's lock is released.
 */
static struct rq *move_queued_task(struct rq *rq, struct rq_flags *rf,
				   struct task_struct *p, int new_cpu)
{
	lockdep_assert_rq_held(rq);

	deactivate_task(rq, p, DEQUEUE_NOCLOCK);
	set_task_cpu(p, new_cpu);
	rq_unlock(rq, rf);

	rq = cpu_rq(new_cpu);

	rq_lock(rq, rf);
	BUG_ON(task_cpu(p) != new_cpu);
	activate_task(rq, p, 0);
	check_preempt_curr(rq, p, 0);

	return rq;
}

struct migration_arg {
	struct task_struct		*task;
	int				dest_cpu;
	struct set_affinity_pending	*pending;
};

/*
 * @refs: number of wait_for_completion()
 * @stop_pending: is @stop_work in use
 */
struct set_affinity_pending {
	refcount_t		refs;
	unsigned int		stop_pending;
	struct completion	done;
	struct cpu_stop_work	stop_work;
	struct migration_arg	arg;
};

/*
 * Move (not current) task off this CPU, onto the destination CPU. We're doing
 * this because either it can't run here any more (set_cpus_allowed()
 * away from this CPU, or CPU going down), or because we're
 * attempting to rebalance this task on exec (sched_exec).
 *
 * So we race with normal scheduler movements, but that's OK, as long
 * as the task is no longer on this CPU.
 */
static struct rq *__migrate_task(struct rq *rq, struct rq_flags *rf,
				 struct task_struct *p, int dest_cpu)
{
	/* Affinity changed (again). */
	if (!is_cpu_allowed(p, dest_cpu))
		return rq;

	update_rq_clock(rq);
	rq = move_queued_task(rq, rf, p, dest_cpu);

	return rq;
}

/*
 * migration_cpu_stop - this will be executed by a highprio stopper thread
 * and performs thread migration by bumping thread off CPU then
 * 'pushing' onto another runqueue.
 */
static int migration_cpu_stop(void *data)
{
	struct migration_arg *arg = data;
	struct set_affinity_pending *pending = arg->pending;
	struct task_struct *p = arg->task;
	struct rq *rq = this_rq();
	bool complete = false;
	struct rq_flags rf;

	/*
	 * The original target CPU might have gone down and we might
	 * be on another CPU but it doesn't matter.
	 */
	local_irq_save(rf.flags);
	/*
	 * We need to explicitly wake pending tasks before running
	 * __migrate_task() such that we will not miss enforcing cpus_ptr
	 * during wakeups, see set_cpus_allowed_ptr()'s TASK_WAKING test.
	 */
	flush_smp_call_function_from_idle();

	raw_spin_lock(&p->pi_lock);
	rq_lock(rq, &rf);

	/*
	 * If we were passed a pending, then ->stop_pending was set, thus
	 * p->migration_pending must have remained stable.
	 */
	WARN_ON_ONCE(pending && pending != p->migration_pending);

	/*
	 * If task_rq(p) != rq, it cannot be migrated here, because we're
	 * holding rq->lock, if p->on_rq == 0 it cannot get enqueued because
	 * we're holding p->pi_lock.
	 */
	if (task_rq(p) == rq) {
		if (is_migration_disabled(p))
			goto out;

		if (pending) {
			p->migration_pending = NULL;
			complete = true;

			if (cpumask_test_cpu(task_cpu(p), &p->cpus_mask))
				goto out;
		}

		if (task_on_rq_queued(p))
			rq = __migrate_task(rq, &rf, p, arg->dest_cpu);
		else
			p->wake_cpu = arg->dest_cpu;

		/*
		 * XXX __migrate_task() can fail, at which point we might end
		 * up running on a dodgy CPU, AFAICT this can only happen
		 * during CPU hotplug, at which point we'll get pushed out
		 * anyway, so it's probably not a big deal.
		 */

	} else if (pending) {
		/*
		 * This happens when we get migrated between migrate_enable()'s
		 * preempt_enable() and scheduling the stopper task. At that
		 * point we're a regular task again and not current anymore.
		 *
		 * A !PREEMPT kernel has a giant hole here, which makes it far
		 * more likely.
		 */

		/*
		 * The task moved before the stopper got to run. We're holding
		 * ->pi_lock, so the allowed mask is stable - if it got
		 * somewhere allowed, we're done.
		 */
		if (cpumask_test_cpu(task_cpu(p), p->cpus_ptr)) {
			p->migration_pending = NULL;
			complete = true;
			goto out;
		}

		/*
		 * When migrate_enable() hits a rq mis-match we can't reliably
		 * determine is_migration_disabled() and so have to chase after
		 * it.
		 */
		WARN_ON_ONCE(!pending->stop_pending);
		task_rq_unlock(rq, p, &rf);
		stop_one_cpu_nowait(task_cpu(p), migration_cpu_stop,
				    &pending->arg, &pending->stop_work);
		return 0;
	}
out:
	if (pending)
		pending->stop_pending = false;
	task_rq_unlock(rq, p, &rf);

	if (complete)
		complete_all(&pending->done);

	return 0;
}

int push_cpu_stop(void *arg)
{
	struct rq *lowest_rq = NULL, *rq = this_rq();
	struct task_struct *p = arg;

	raw_spin_lock_irq(&p->pi_lock);
	raw_spin_rq_lock(rq);

	if (task_rq(p) != rq)
		goto out_unlock;

	if (is_migration_disabled(p)) {
		p->migration_flags |= MDF_PUSH;
		goto out_unlock;
	}

	p->migration_flags &= ~MDF_PUSH;

	if (p->sched_class->find_lock_rq)
		lowest_rq = p->sched_class->find_lock_rq(p, rq);

	if (!lowest_rq)
		goto out_unlock;

	// XXX validate p is still the highest prio task
	if (task_rq(p) == rq) {
		deactivate_task(rq, p, 0);
		set_task_cpu(p, lowest_rq->cpu);
		activate_task(lowest_rq, p, 0);
		resched_curr(lowest_rq);
	}

	double_unlock_balance(rq, lowest_rq);

out_unlock:
	rq->push_busy = false;
	raw_spin_rq_unlock(rq);
	raw_spin_unlock_irq(&p->pi_lock);

	put_task_struct(p);
	return 0;
}

/*
 * sched_class::set_cpus_allowed must do the below, but is not required to
 * actually call this function.
 */
/*
 * IAMROOT, 2022.11.26:
 * - 
 */
void set_cpus_allowed_common(struct task_struct *p, const struct cpumask *new_mask, u32 flags)
{
	if (flags & (SCA_MIGRATE_ENABLE | SCA_MIGRATE_DISABLE)) {
		p->cpus_ptr = new_mask;
		return;
	}

	cpumask_copy(&p->cpus_mask, new_mask);
	p->nr_cpus_allowed = cpumask_weight(new_mask);
}

static void
__do_set_cpus_allowed(struct task_struct *p, const struct cpumask *new_mask, u32 flags)
{
	struct rq *rq = task_rq(p);
	bool queued, running;

	/*
	 * This here violates the locking rules for affinity, since we're only
	 * supposed to change these variables while holding both rq->lock and
	 * p->pi_lock.
	 *
	 * HOWEVER, it magically works, because ttwu() is the only code that
	 * accesses these variables under p->pi_lock and only does so after
	 * smp_cond_load_acquire(&p->on_cpu, !VAL), and we're in __schedule()
	 * before finish_task().
	 *
	 * XXX do further audits, this smells like something putrid.
	 */
	if (flags & SCA_MIGRATE_DISABLE)
		SCHED_WARN_ON(!p->on_cpu);
	else
		lockdep_assert_held(&p->pi_lock);

	queued = task_on_rq_queued(p);
	running = task_current(rq, p);

	if (queued) {
		/*
		 * Because __kthread_bind() calls this on blocked tasks without
		 * holding rq->lock.
		 */
		lockdep_assert_rq_held(rq);
		dequeue_task(rq, p, DEQUEUE_SAVE | DEQUEUE_NOCLOCK);
	}
	if (running)
		put_prev_task(rq, p);

	p->sched_class->set_cpus_allowed(p, new_mask, flags);

	if (queued)
		enqueue_task(rq, p, ENQUEUE_RESTORE | ENQUEUE_NOCLOCK);
	if (running)
		set_next_task(rq, p);
}

void do_set_cpus_allowed(struct task_struct *p, const struct cpumask *new_mask)
{
	__do_set_cpus_allowed(p, new_mask, 0);
}

int dup_user_cpus_ptr(struct task_struct *dst, struct task_struct *src,
		      int node)
{
	if (!src->user_cpus_ptr)
		return 0;

	dst->user_cpus_ptr = kmalloc_node(cpumask_size(), GFP_KERNEL, node);
	if (!dst->user_cpus_ptr)
		return -ENOMEM;

	cpumask_copy(dst->user_cpus_ptr, src->user_cpus_ptr);
	return 0;
}

static inline struct cpumask *clear_user_cpus_ptr(struct task_struct *p)
{
	struct cpumask *user_mask = NULL;

	swap(p->user_cpus_ptr, user_mask);

	return user_mask;
}

void release_user_cpus_ptr(struct task_struct *p)
{
	kfree(clear_user_cpus_ptr(p));
}

/*
 * This function is wildly self concurrent; here be dragons.
 *
 *
 * When given a valid mask, __set_cpus_allowed_ptr() must block until the
 * designated task is enqueued on an allowed CPU. If that task is currently
 * running, we have to kick it out using the CPU stopper.
 *
 * Migrate-Disable comes along and tramples all over our nice sandcastle.
 * Consider:
 *
 *     Initial conditions: P0->cpus_mask = [0, 1]
 *
 *     P0@CPU0                  P1
 *
 *     migrate_disable();
 *     <preempted>
 *                              set_cpus_allowed_ptr(P0, [1]);
 *
 * P1 *cannot* return from this set_cpus_allowed_ptr() call until P0 executes
 * its outermost migrate_enable() (i.e. it exits its Migrate-Disable region).
 * This means we need the following scheme:
 *
 *     P0@CPU0                  P1
 *
 *     migrate_disable();
 *     <preempted>
 *                              set_cpus_allowed_ptr(P0, [1]);
 *                                <blocks>
 *     <resumes>
 *     migrate_enable();
 *       __set_cpus_allowed_ptr();
 *       <wakes local stopper>
 *                         `--> <woken on migration completion>
 *
 * Now the fun stuff: there may be several P1-like tasks, i.e. multiple
 * concurrent set_cpus_allowed_ptr(P0, [*]) calls. CPU affinity changes of any
 * task p are serialized by p->pi_lock, which we can leverage: the one that
 * should come into effect at the end of the Migrate-Disable region is the last
 * one. This means we only need to track a single cpumask (i.e. p->cpus_mask),
 * but we still need to properly signal those waiting tasks at the appropriate
 * moment.
 *
 * This is implemented using struct set_affinity_pending. The first
 * __set_cpus_allowed_ptr() caller within a given Migrate-Disable region will
 * setup an instance of that struct and install it on the targeted task_struct.
 * Any and all further callers will reuse that instance. Those then wait for
 * a completion signaled at the tail of the CPU stopper callback (1), triggered
 * on the end of the Migrate-Disable region (i.e. outermost migrate_enable()).
 *
 *
 * (1) In the cases covered above. There is one more where the completion is
 * signaled within affine_move_task() itself: when a subsequent affinity request
 * occurs after the stopper bailed out due to the targeted task still being
 * Migrate-Disable. Consider:
 *
 *     Initial conditions: P0->cpus_mask = [0, 1]
 *
 *     CPU0		  P1				P2
 *     <P0>
 *       migrate_disable();
 *       <preempted>
 *                        set_cpus_allowed_ptr(P0, [1]);
 *                          <blocks>
 *     <migration/0>
 *       migration_cpu_stop()
 *         is_migration_disabled()
 *           <bails>
 *                                                       set_cpus_allowed_ptr(P0, [0, 1]);
 *                                                         <signal completion>
 *                          <awakes>
 *
 * Note that the above is safe vs a concurrent migrate_enable(), as any
 * pending affinity completion is preceded by an uninstallation of
 * p->migration_pending done with p->pi_lock held.
 */
static int affine_move_task(struct rq *rq, struct task_struct *p, struct rq_flags *rf,
			    int dest_cpu, unsigned int flags)
{
	struct set_affinity_pending my_pending = { }, *pending = NULL;
	bool stop_pending, complete = false;

	/* Can the task run on the task's current CPU? If so, we're done */
	if (cpumask_test_cpu(task_cpu(p), &p->cpus_mask)) {
		struct task_struct *push_task = NULL;

		if ((flags & SCA_MIGRATE_ENABLE) &&
		    (p->migration_flags & MDF_PUSH) && !rq->push_busy) {
			rq->push_busy = true;
			push_task = get_task_struct(p);
		}

		/*
		 * If there are pending waiters, but no pending stop_work,
		 * then complete now.
		 */
		pending = p->migration_pending;
		if (pending && !pending->stop_pending) {
			p->migration_pending = NULL;
			complete = true;
		}

		task_rq_unlock(rq, p, rf);

		if (push_task) {
			stop_one_cpu_nowait(rq->cpu, push_cpu_stop,
					    p, &rq->push_work);
		}

		if (complete)
			complete_all(&pending->done);

		return 0;
	}

	if (!(flags & SCA_MIGRATE_ENABLE)) {
		/* serialized by p->pi_lock */
		if (!p->migration_pending) {
			/* Install the request */
			refcount_set(&my_pending.refs, 1);
			init_completion(&my_pending.done);
			my_pending.arg = (struct migration_arg) {
				.task = p,
				.dest_cpu = dest_cpu,
				.pending = &my_pending,
			};

			p->migration_pending = &my_pending;
		} else {
			pending = p->migration_pending;
			refcount_inc(&pending->refs);
			/*
			 * Affinity has changed, but we've already installed a
			 * pending. migration_cpu_stop() *must* see this, else
			 * we risk a completion of the pending despite having a
			 * task on a disallowed CPU.
			 *
			 * Serialized by p->pi_lock, so this is safe.
			 */
			pending->arg.dest_cpu = dest_cpu;
		}
	}
	pending = p->migration_pending;
	/*
	 * - !MIGRATE_ENABLE:
	 *   we'll have installed a pending if there wasn't one already.
	 *
	 * - MIGRATE_ENABLE:
	 *   we're here because the current CPU isn't matching anymore,
	 *   the only way that can happen is because of a concurrent
	 *   set_cpus_allowed_ptr() call, which should then still be
	 *   pending completion.
	 *
	 * Either way, we really should have a @pending here.
	 */
	if (WARN_ON_ONCE(!pending)) {
		task_rq_unlock(rq, p, rf);
		return -EINVAL;
	}

	if (task_running(rq, p) || READ_ONCE(p->__state) == TASK_WAKING) {
		/*
		 * MIGRATE_ENABLE gets here because 'p == current', but for
		 * anything else we cannot do is_migration_disabled(), punt
		 * and have the stopper function handle it all race-free.
		 */
		stop_pending = pending->stop_pending;
		if (!stop_pending)
			pending->stop_pending = true;

		if (flags & SCA_MIGRATE_ENABLE)
			p->migration_flags &= ~MDF_PUSH;

		task_rq_unlock(rq, p, rf);

		if (!stop_pending) {
			stop_one_cpu_nowait(cpu_of(rq), migration_cpu_stop,
					    &pending->arg, &pending->stop_work);
		}

		if (flags & SCA_MIGRATE_ENABLE)
			return 0;
	} else {

		if (!is_migration_disabled(p)) {
			if (task_on_rq_queued(p))
				rq = move_queued_task(rq, rf, p, dest_cpu);

			if (!pending->stop_pending) {
				p->migration_pending = NULL;
				complete = true;
			}
		}
		task_rq_unlock(rq, p, rf);

		if (complete)
			complete_all(&pending->done);
	}

	wait_for_completion(&pending->done);

	if (refcount_dec_and_test(&pending->refs))
		wake_up_var(&pending->refs); /* No UaF, just an address */

	/*
	 * Block the original owner of &pending until all subsequent callers
	 * have seen the completion and decremented the refcount
	 */
	wait_var_event(&my_pending.refs, !refcount_read(&my_pending.refs));

	/* ARGH */
	WARN_ON_ONCE(my_pending.stop_pending);

	return 0;
}

/*
 * Called with both p->pi_lock and rq->lock held; drops both before returning.
 */
static int __set_cpus_allowed_ptr_locked(struct task_struct *p,
					 const struct cpumask *new_mask,
					 u32 flags,
					 struct rq *rq,
					 struct rq_flags *rf)
	__releases(rq->lock)
	__releases(p->pi_lock)
{
	const struct cpumask *cpu_allowed_mask = task_cpu_possible_mask(p);
	const struct cpumask *cpu_valid_mask = cpu_active_mask;
	bool kthread = p->flags & PF_KTHREAD;
	struct cpumask *user_mask = NULL;
	unsigned int dest_cpu;
	int ret = 0;

	update_rq_clock(rq);

	if (kthread || is_migration_disabled(p)) {
		/*
		 * Kernel threads are allowed on online && !active CPUs,
		 * however, during cpu-hot-unplug, even these might get pushed
		 * away if not KTHREAD_IS_PER_CPU.
		 *
		 * Specifically, migration_disabled() tasks must not fail the
		 * cpumask_any_and_distribute() pick below, esp. so on
		 * SCA_MIGRATE_ENABLE, otherwise we'll not call
		 * set_cpus_allowed_common() and actually reset p->cpus_ptr.
		 */
		cpu_valid_mask = cpu_online_mask;
	}

	if (!kthread && !cpumask_subset(new_mask, cpu_allowed_mask)) {
		ret = -EINVAL;
		goto out;
	}

	/*
	 * Must re-check here, to close a race against __kthread_bind(),
	 * sched_setaffinity() is not guaranteed to observe the flag.
	 */
	if ((flags & SCA_CHECK) && (p->flags & PF_NO_SETAFFINITY)) {
		ret = -EINVAL;
		goto out;
	}

	if (!(flags & SCA_MIGRATE_ENABLE)) {
		if (cpumask_equal(&p->cpus_mask, new_mask))
			goto out;

		if (WARN_ON_ONCE(p == current &&
				 is_migration_disabled(p) &&
				 !cpumask_test_cpu(task_cpu(p), new_mask))) {
			ret = -EBUSY;
			goto out;
		}
	}

	/*
	 * Picking a ~random cpu helps in cases where we are changing affinity
	 * for groups of tasks (ie. cpuset), so that load balancing is not
	 * immediately required to distribute the tasks within their new mask.
	 */
	dest_cpu = cpumask_any_and_distribute(cpu_valid_mask, new_mask);
	if (dest_cpu >= nr_cpu_ids) {
		ret = -EINVAL;
		goto out;
	}

	__do_set_cpus_allowed(p, new_mask, flags);

	if (flags & SCA_USER)
		user_mask = clear_user_cpus_ptr(p);

	ret = affine_move_task(rq, p, rf, dest_cpu, flags);

	kfree(user_mask);

	return ret;

out:
	task_rq_unlock(rq, p, rf);

	return ret;
}

/*
 * Change a given task's CPU affinity. Migrate the thread to a
 * proper CPU and schedule it away if the CPU it's executing on
 * is removed from the allowed bitmask.
 *
 * NOTE: the caller must have a valid reference to the task, the
 * task must not exit() & deallocate itself prematurely. The
 * call is not atomic; no spinlocks may be held.
 */
static int __set_cpus_allowed_ptr(struct task_struct *p,
				  const struct cpumask *new_mask, u32 flags)
{
	struct rq_flags rf;
	struct rq *rq;

	rq = task_rq_lock(p, &rf);
	return __set_cpus_allowed_ptr_locked(p, new_mask, flags, rq, &rf);
}

int set_cpus_allowed_ptr(struct task_struct *p, const struct cpumask *new_mask)
{
	return __set_cpus_allowed_ptr(p, new_mask, 0);
}
EXPORT_SYMBOL_GPL(set_cpus_allowed_ptr);

/*
 * Change a given task's CPU affinity to the intersection of its current
 * affinity mask and @subset_mask, writing the resulting mask to @new_mask
 * and pointing @p->user_cpus_ptr to a copy of the old mask.
 * If the resulting mask is empty, leave the affinity unchanged and return
 * -EINVAL.
 */
static int restrict_cpus_allowed_ptr(struct task_struct *p,
				     struct cpumask *new_mask,
				     const struct cpumask *subset_mask)
{
	struct cpumask *user_mask = NULL;
	struct rq_flags rf;
	struct rq *rq;
	int err;

	if (!p->user_cpus_ptr) {
		user_mask = kmalloc(cpumask_size(), GFP_KERNEL);
		if (!user_mask)
			return -ENOMEM;
	}

	rq = task_rq_lock(p, &rf);

	/*
	 * Forcefully restricting the affinity of a deadline task is
	 * likely to cause problems, so fail and noisily override the
	 * mask entirely.
	 */
	if (task_has_dl_policy(p) && dl_bandwidth_enabled()) {
		err = -EPERM;
		goto err_unlock;
	}

	if (!cpumask_and(new_mask, &p->cpus_mask, subset_mask)) {
		err = -EINVAL;
		goto err_unlock;
	}

	/*
	 * We're about to butcher the task affinity, so keep track of what
	 * the user asked for in case we're able to restore it later on.
	 */
	if (user_mask) {
		cpumask_copy(user_mask, p->cpus_ptr);
		p->user_cpus_ptr = user_mask;
	}

	return __set_cpus_allowed_ptr_locked(p, new_mask, 0, rq, &rf);

err_unlock:
	task_rq_unlock(rq, p, &rf);
	kfree(user_mask);
	return err;
}

/*
 * Restrict the CPU affinity of task @p so that it is a subset of
 * task_cpu_possible_mask() and point @p->user_cpu_ptr to a copy of the
 * old affinity mask. If the resulting mask is empty, we warn and walk
 * up the cpuset hierarchy until we find a suitable mask.
 */
void force_compatible_cpus_allowed_ptr(struct task_struct *p)
{
	cpumask_var_t new_mask;
	const struct cpumask *override_mask = task_cpu_possible_mask(p);

	alloc_cpumask_var(&new_mask, GFP_KERNEL);

	/*
	 * __migrate_task() can fail silently in the face of concurrent
	 * offlining of the chosen destination CPU, so take the hotplug
	 * lock to ensure that the migration succeeds.
	 */
	cpus_read_lock();
	if (!cpumask_available(new_mask))
		goto out_set_mask;

	if (!restrict_cpus_allowed_ptr(p, new_mask, override_mask))
		goto out_free_mask;

	/*
	 * We failed to find a valid subset of the affinity mask for the
	 * task, so override it based on its cpuset hierarchy.
	 */
	cpuset_cpus_allowed(p, new_mask);
	override_mask = new_mask;

out_set_mask:
	if (printk_ratelimit()) {
		printk_deferred("Overriding affinity for process %d (%s) to CPUs %*pbl\n",
				task_pid_nr(p), p->comm,
				cpumask_pr_args(override_mask));
	}

	WARN_ON(set_cpus_allowed_ptr(p, override_mask));
out_free_mask:
	cpus_read_unlock();
	free_cpumask_var(new_mask);
}

static int
__sched_setaffinity(struct task_struct *p, const struct cpumask *mask);

/*
 * Restore the affinity of a task @p which was previously restricted by a
 * call to force_compatible_cpus_allowed_ptr(). This will clear (and free)
 * @p->user_cpus_ptr.
 *
 * It is the caller's responsibility to serialise this with any calls to
 * force_compatible_cpus_allowed_ptr(@p).
 */
void relax_compatible_cpus_allowed_ptr(struct task_struct *p)
{
	struct cpumask *user_mask = p->user_cpus_ptr;
	unsigned long flags;

	/*
	 * Try to restore the old affinity mask. If this fails, then
	 * we free the mask explicitly to avoid it being inherited across
	 * a subsequent fork().
	 */
	if (!user_mask || !__sched_setaffinity(p, user_mask))
		return;

	raw_spin_lock_irqsave(&p->pi_lock, flags);
	user_mask = clear_user_cpus_ptr(p);
	raw_spin_unlock_irqrestore(&p->pi_lock, flags);

	kfree(user_mask);
}

void set_task_cpu(struct task_struct *p, unsigned int new_cpu)
{
#ifdef CONFIG_SCHED_DEBUG
	unsigned int state = READ_ONCE(p->__state);

	/*
	 * We should never call set_task_cpu() on a blocked task,
	 * ttwu() will sort out the placement.
	 */
	WARN_ON_ONCE(state != TASK_RUNNING && state != TASK_WAKING && !p->on_rq);

	/*
	 * Migrating fair class task must have p->on_rq = TASK_ON_RQ_MIGRATING,
	 * because schedstat_wait_{start,end} rebase migrating task's wait_start
	 * time relying on p->on_rq.
	 */
	WARN_ON_ONCE(state == TASK_RUNNING &&
		     p->sched_class == &fair_sched_class &&
		     (p->on_rq && !task_on_rq_migrating(p)));

#ifdef CONFIG_LOCKDEP
	/*
	 * The caller should hold either p->pi_lock or rq->lock, when changing
	 * a task's CPU. ->pi_lock for waking tasks, rq->lock for runnable tasks.
	 *
	 * sched_move_task() holds both and thus holding either pins the cgroup,
	 * see task_group().
	 *
	 * Furthermore, all task_rq users should acquire both locks, see
	 * task_rq_lock().
	 */
	WARN_ON_ONCE(debug_locks && !(lockdep_is_held(&p->pi_lock) ||
				      lockdep_is_held(__rq_lockp(task_rq(p)))));
#endif
	/*
	 * Clearly, migrating tasks to offline CPUs is a fairly daft thing.
	 */
	WARN_ON_ONCE(!cpu_online(new_cpu));

	WARN_ON_ONCE(is_migration_disabled(p));
#endif

	trace_sched_migrate_task(p, new_cpu);

	if (task_cpu(p) != new_cpu) {
		if (p->sched_class->migrate_task_rq)
			p->sched_class->migrate_task_rq(p, new_cpu);
		p->se.nr_migrations++;
		rseq_migrate(p);
		perf_event_task_migrate(p);
	}

	__set_task_cpu(p, new_cpu);
}

#ifdef CONFIG_NUMA_BALANCING
static void __migrate_swap_task(struct task_struct *p, int cpu)
{
	if (task_on_rq_queued(p)) {
		struct rq *src_rq, *dst_rq;
		struct rq_flags srf, drf;

		src_rq = task_rq(p);
		dst_rq = cpu_rq(cpu);

		rq_pin_lock(src_rq, &srf);
		rq_pin_lock(dst_rq, &drf);

		deactivate_task(src_rq, p, 0);
		set_task_cpu(p, cpu);
		activate_task(dst_rq, p, 0);
		check_preempt_curr(dst_rq, p, 0);

		rq_unpin_lock(dst_rq, &drf);
		rq_unpin_lock(src_rq, &srf);

	} else {
		/*
		 * Task isn't running anymore; make it appear like we migrated
		 * it before it went to sleep. This means on wakeup we make the
		 * previous CPU our target instead of where it really is.
		 */
		p->wake_cpu = cpu;
	}
}

struct migration_swap_arg {
	struct task_struct *src_task, *dst_task;
	int src_cpu, dst_cpu;
};

static int migrate_swap_stop(void *data)
{
	struct migration_swap_arg *arg = data;
	struct rq *src_rq, *dst_rq;
	int ret = -EAGAIN;

	if (!cpu_active(arg->src_cpu) || !cpu_active(arg->dst_cpu))
		return -EAGAIN;

	src_rq = cpu_rq(arg->src_cpu);
	dst_rq = cpu_rq(arg->dst_cpu);

	double_raw_lock(&arg->src_task->pi_lock,
			&arg->dst_task->pi_lock);
	double_rq_lock(src_rq, dst_rq);

	if (task_cpu(arg->dst_task) != arg->dst_cpu)
		goto unlock;

	if (task_cpu(arg->src_task) != arg->src_cpu)
		goto unlock;

	if (!cpumask_test_cpu(arg->dst_cpu, arg->src_task->cpus_ptr))
		goto unlock;

	if (!cpumask_test_cpu(arg->src_cpu, arg->dst_task->cpus_ptr))
		goto unlock;

	__migrate_swap_task(arg->src_task, arg->dst_cpu);
	__migrate_swap_task(arg->dst_task, arg->src_cpu);

	ret = 0;

unlock:
	double_rq_unlock(src_rq, dst_rq);
	raw_spin_unlock(&arg->dst_task->pi_lock);
	raw_spin_unlock(&arg->src_task->pi_lock);

	return ret;
}

/*
 * Cross migrate two tasks
 */
int migrate_swap(struct task_struct *cur, struct task_struct *p,
		int target_cpu, int curr_cpu)
{
	struct migration_swap_arg arg;
	int ret = -EINVAL;

	arg = (struct migration_swap_arg){
		.src_task = cur,
		.src_cpu = curr_cpu,
		.dst_task = p,
		.dst_cpu = target_cpu,
	};

	if (arg.src_cpu == arg.dst_cpu)
		goto out;

	/*
	 * These three tests are all lockless; this is OK since all of them
	 * will be re-checked with proper locks held further down the line.
	 */
	if (!cpu_active(arg.src_cpu) || !cpu_active(arg.dst_cpu))
		goto out;

	if (!cpumask_test_cpu(arg.dst_cpu, arg.src_task->cpus_ptr))
		goto out;

	if (!cpumask_test_cpu(arg.src_cpu, arg.dst_task->cpus_ptr))
		goto out;

	trace_sched_swap_numa(cur, arg.src_cpu, p, arg.dst_cpu);
	ret = stop_two_cpus(arg.dst_cpu, arg.src_cpu, migrate_swap_stop, &arg);

out:
	return ret;
}
#endif /* CONFIG_NUMA_BALANCING */

/*
 * wait_task_inactive - wait for a thread to unschedule.
 *
 * If @match_state is nonzero, it's the @p->state value just checked and
 * not expected to change.  If it changes, i.e. @p might have woken up,
 * then return zero.  When we succeed in waiting for @p to be off its CPU,
 * we return a positive number (its total switch count).  If a second call
 * a short while later returns the same number, the caller can be sure that
 * @p has remained unscheduled the whole time.
 *
 * The caller must ensure that the task *will* unschedule sometime soon,
 * else this function might spin for a *long* time. This function can't
 * be called with interrupts off, or it may introduce deadlock with
 * smp_call_function() if an IPI is sent by the same process we are
 * waiting to become inactive.
 */
unsigned long wait_task_inactive(struct task_struct *p, unsigned int match_state)
{
	int running, queued;
	struct rq_flags rf;
	unsigned long ncsw;
	struct rq *rq;

	for (;;) {
		/*
		 * We do the initial early heuristics without holding
		 * any task-queue locks at all. We'll only try to get
		 * the runqueue lock when things look like they will
		 * work out!
		 */
		rq = task_rq(p);

		/*
		 * If the task is actively running on another CPU
		 * still, just relax and busy-wait without holding
		 * any locks.
		 *
		 * NOTE! Since we don't hold any locks, it's not
		 * even sure that "rq" stays as the right runqueue!
		 * But we don't care, since "task_running()" will
		 * return false if the runqueue has changed and p
		 * is actually now running somewhere else!
		 */
		while (task_running(rq, p)) {
			if (match_state && unlikely(READ_ONCE(p->__state) != match_state))
				return 0;
			cpu_relax();
		}

		/*
		 * Ok, time to look more closely! We need the rq
		 * lock now, to be *sure*. If we're wrong, we'll
		 * just go back and repeat.
		 */
		rq = task_rq_lock(p, &rf);
		trace_sched_wait_task(p);
		running = task_running(rq, p);
		queued = task_on_rq_queued(p);
		ncsw = 0;
		if (!match_state || READ_ONCE(p->__state) == match_state)
			ncsw = p->nvcsw | LONG_MIN; /* sets MSB */
		task_rq_unlock(rq, p, &rf);

		/*
		 * If it changed from the expected state, bail out now.
		 */
		if (unlikely(!ncsw))
			break;

		/*
		 * Was it really running after all now that we
		 * checked with the proper locks actually held?
		 *
		 * Oops. Go back and try again..
		 */
		if (unlikely(running)) {
			cpu_relax();
			continue;
		}

		/*
		 * It's not enough that it's not actively running,
		 * it must be off the runqueue _entirely_, and not
		 * preempted!
		 *
		 * So if it was still runnable (but just not actively
		 * running right now), it's preempted, and we should
		 * yield - it could be a while.
		 */
		if (unlikely(queued)) {
			ktime_t to = NSEC_PER_SEC / HZ;

			set_current_state(TASK_UNINTERRUPTIBLE);
			schedule_hrtimeout(&to, HRTIMER_MODE_REL);
			continue;
		}

		/*
		 * Ahh, all good. It wasn't running, and it wasn't
		 * runnable, which means that it will never become
		 * running in the future either. We're all done!
		 */
		break;
	}

	return ncsw;
}

/***
 * kick_process - kick a running thread to enter/exit the kernel
 * @p: the to-be-kicked thread
 *
 * Cause a process which is running on another CPU to enter
 * kernel-mode, without any delay. (to get signals handled.)
 *
 * NOTE: this function doesn't have to take the runqueue lock,
 * because all it wants to ensure is that the remote task enters
 * the kernel. If the IPI races and the task has been migrated
 * to another CPU then no harm is done and the purpose has been
 * achieved as well.
 */
void kick_process(struct task_struct *p)
{
	int cpu;

	preempt_disable();
	cpu = task_cpu(p);
	if ((cpu != smp_processor_id()) && task_curr(p))
		smp_send_reschedule(cpu);
	preempt_enable();
}
EXPORT_SYMBOL_GPL(kick_process);

/*
 * ->cpus_ptr is protected by both rq->lock and p->pi_lock
 *
 * A few notes on cpu_active vs cpu_online:
 *
 *  - cpu_active must be a subset of cpu_online
 *
 *  - on CPU-up we allow per-CPU kthreads on the online && !active CPU,
 *    see __set_cpus_allowed_ptr(). At this point the newly online
 *    CPU isn't yet part of the sched domains, and balancing will not
 *    see it.
 *
 *  - on CPU-down we clear cpu_active() to mask the sched domains and
 *    avoid the load balancer to place new tasks on the to be removed
 *    CPU. Existing tasks will remain running there and will be taken
 *    off.
 *
 * This means that fallback selection must not select !active CPUs.
 * And can assume that any active CPU must be online. Conversely
 * select_task_rq() below may allow selection of !active CPUs in order
 * to satisfy the above rules.
 */
static int select_fallback_rq(int cpu, struct task_struct *p)
{
	int nid = cpu_to_node(cpu);
	const struct cpumask *nodemask = NULL;
	enum { cpuset, possible, fail } state = cpuset;
	int dest_cpu;

	/*
	 * If the node that the CPU is on has been offlined, cpu_to_node()
	 * will return -1. There is no CPU on the node, and we should
	 * select the CPU on the other node.
	 */
	if (nid != -1) {
		nodemask = cpumask_of_node(nid);

		/* Look for allowed, online CPU in same node. */
		for_each_cpu(dest_cpu, nodemask) {
			if (is_cpu_allowed(p, dest_cpu))
				return dest_cpu;
		}
	}

	for (;;) {
		/* Any allowed, online CPU? */
		for_each_cpu(dest_cpu, p->cpus_ptr) {
			if (!is_cpu_allowed(p, dest_cpu))
				continue;

			goto out;
		}

		/* No more Mr. Nice Guy. */
		switch (state) {
		case cpuset:
			if (cpuset_cpus_allowed_fallback(p)) {
				state = possible;
				break;
			}
			fallthrough;
		case possible:
			/*
			 * XXX When called from select_task_rq() we only
			 * hold p->pi_lock and again violate locking order.
			 *
			 * More yuck to audit.
			 */
			do_set_cpus_allowed(p, task_cpu_possible_mask(p));
			state = fail;
			break;
		case fail:
			BUG();
			break;
		}
	}

out:
	if (state != cpuset) {
		/*
		 * Don't tell them about moving exiting tasks or
		 * kernel threads (both mm NULL), since they never
		 * leave kernel.
		 */
		if (p->mm && printk_ratelimit()) {
			printk_deferred("process %d (%s) no longer affine to cpu%d\n",
					task_pid_nr(p), p->comm, cpu);
		}
	}

	return dest_cpu;
}

/*
 * The caller (fork, wakeup) owns p->pi_lock, ->cpus_ptr is stable.
 */
static inline
int select_task_rq(struct task_struct *p, int cpu, int wake_flags)
{
	lockdep_assert_held(&p->pi_lock);

	if (p->nr_cpus_allowed > 1 && !is_migration_disabled(p))
		cpu = p->sched_class->select_task_rq(p, cpu, wake_flags);
	else
		cpu = cpumask_any(p->cpus_ptr);

	/*
	 * In order not to call set_task_cpu() on a blocking task we need
	 * to rely on ttwu() to place the task on a valid ->cpus_ptr
	 * CPU.
	 *
	 * Since this is common to all placement strategies, this lives here.
	 *
	 * [ this allows ->select_task() to simply return task_cpu(p) and
	 *   not worry about this generic constraint ]
	 */
	if (unlikely(!is_cpu_allowed(p, cpu)))
		cpu = select_fallback_rq(task_cpu(p), p);

	return cpu;
}

void sched_set_stop_task(int cpu, struct task_struct *stop)
{
	static struct lock_class_key stop_pi_lock;
	struct sched_param param = { .sched_priority = MAX_RT_PRIO - 1 };
	struct task_struct *old_stop = cpu_rq(cpu)->stop;

	if (stop) {
		/*
		 * Make it appear like a SCHED_FIFO task, its something
		 * userspace knows about and won't get confused about.
		 *
		 * Also, it will make PI more or less work without too
		 * much confusion -- but then, stop work should not
		 * rely on PI working anyway.
		 */
		sched_setscheduler_nocheck(stop, SCHED_FIFO, &param);

		stop->sched_class = &stop_sched_class;

		/*
		 * The PI code calls rt_mutex_setprio() with ->pi_lock held to
		 * adjust the effective priority of a task. As a result,
		 * rt_mutex_setprio() can trigger (RT) balancing operations,
		 * which can then trigger wakeups of the stop thread to push
		 * around the current task.
		 *
		 * The stop task itself will never be part of the PI-chain, it
		 * never blocks, therefore that ->pi_lock recursion is safe.
		 * Tell lockdep about this by placing the stop->pi_lock in its
		 * own class.
		 */
		lockdep_set_class(&stop->pi_lock, &stop_pi_lock);
	}

	cpu_rq(cpu)->stop = stop;

	if (old_stop) {
		/*
		 * Reset it back to a normal scheduling class so that
		 * it can die in pieces.
		 */
		old_stop->sched_class = &rt_sched_class;
	}
}

#else /* CONFIG_SMP */

static inline int __set_cpus_allowed_ptr(struct task_struct *p,
					 const struct cpumask *new_mask,
					 u32 flags)
{
	return set_cpus_allowed_ptr(p, new_mask);
}

static inline void migrate_disable_switch(struct rq *rq, struct task_struct *p) { }

static inline bool rq_has_pinned_tasks(struct rq *rq)
{
	return false;
}

#endif /* !CONFIG_SMP */

static void
ttwu_stat(struct task_struct *p, int cpu, int wake_flags)
{
	struct rq *rq;

	if (!schedstat_enabled())
		return;

	rq = this_rq();

#ifdef CONFIG_SMP
	if (cpu == rq->cpu) {
		__schedstat_inc(rq->ttwu_local);
		__schedstat_inc(p->se.statistics.nr_wakeups_local);
	} else {
		struct sched_domain *sd;

		__schedstat_inc(p->se.statistics.nr_wakeups_remote);
		rcu_read_lock();
		for_each_domain(rq->cpu, sd) {
			if (cpumask_test_cpu(cpu, sched_domain_span(sd))) {
				__schedstat_inc(sd->ttwu_wake_remote);
				break;
			}
		}
		rcu_read_unlock();
	}

	if (wake_flags & WF_MIGRATED)
		__schedstat_inc(p->se.statistics.nr_wakeups_migrate);
#endif /* CONFIG_SMP */

	__schedstat_inc(rq->ttwu_count);
	__schedstat_inc(p->se.statistics.nr_wakeups);

	if (wake_flags & WF_SYNC)
		__schedstat_inc(p->se.statistics.nr_wakeups_sync);
}

/*
 * Mark the task runnable and perform wakeup-preemption.
 */
static void ttwu_do_wakeup(struct rq *rq, struct task_struct *p, int wake_flags,
			   struct rq_flags *rf)
{
	check_preempt_curr(rq, p, wake_flags);
	WRITE_ONCE(p->__state, TASK_RUNNING);
	trace_sched_wakeup(p);

#ifdef CONFIG_SMP
	if (p->sched_class->task_woken) {
		/*
		 * Our task @p is fully woken up and running; so it's safe to
		 * drop the rq->lock, hereafter rq is only used for statistics.
		 */
		rq_unpin_lock(rq, rf);
		p->sched_class->task_woken(rq, p);
		rq_repin_lock(rq, rf);
	}

	if (rq->idle_stamp) {
		u64 delta = rq_clock(rq) - rq->idle_stamp;
		u64 max = 2*rq->max_idle_balance_cost;

		update_avg(&rq->avg_idle, delta);

		if (rq->avg_idle > max)
			rq->avg_idle = max;

		rq->wake_stamp = jiffies;
		rq->wake_avg_idle = rq->avg_idle / 2;

		rq->idle_stamp = 0;
	}
#endif
}

static void
ttwu_do_activate(struct rq *rq, struct task_struct *p, int wake_flags,
		 struct rq_flags *rf)
{
	int en_flags = ENQUEUE_WAKEUP | ENQUEUE_NOCLOCK;

	lockdep_assert_rq_held(rq);

	if (p->sched_contributes_to_load)
		rq->nr_uninterruptible--;

#ifdef CONFIG_SMP
	if (wake_flags & WF_MIGRATED)
		en_flags |= ENQUEUE_MIGRATED;
	else
#endif
	if (p->in_iowait) {
		delayacct_blkio_end(p);
		atomic_dec(&task_rq(p)->nr_iowait);
	}

	activate_task(rq, p, en_flags);
	ttwu_do_wakeup(rq, p, wake_flags, rf);
}

/*
 * Consider @p being inside a wait loop:
 *
 *   for (;;) {
 *      set_current_state(TASK_UNINTERRUPTIBLE);
 *
 *      if (CONDITION)
 *         break;
 *
 *      schedule();
 *   }
 *   __set_current_state(TASK_RUNNING);
 *
 * between set_current_state() and schedule(). In this case @p is still
 * runnable, so all that needs doing is change p->state back to TASK_RUNNING in
 * an atomic manner.
 *
 * By taking task_rq(p)->lock we serialize against schedule(), if @p->on_rq
 * then schedule() must still happen and p->state can be changed to
 * TASK_RUNNING. Otherwise we lost the race, schedule() has happened, and we
 * need to do a full wakeup with enqueue.
 *
 * Returns: %true when the wakeup is done,
 *          %false otherwise.
 */
static int ttwu_runnable(struct task_struct *p, int wake_flags)
{
	struct rq_flags rf;
	struct rq *rq;
	int ret = 0;

	rq = __task_rq_lock(p, &rf);
	if (task_on_rq_queued(p)) {
		/* check_preempt_curr() may use rq clock */
		update_rq_clock(rq);
		ttwu_do_wakeup(rq, p, wake_flags, &rf);
		ret = 1;
	}
	__task_rq_unlock(rq, &rf);

	return ret;
}

#ifdef CONFIG_SMP
void sched_ttwu_pending(void *arg)
{
	struct llist_node *llist = arg;
	struct rq *rq = this_rq();
	struct task_struct *p, *t;
	struct rq_flags rf;

	if (!llist)
		return;

	/*
	 * rq::ttwu_pending racy indication of out-standing wakeups.
	 * Races such that false-negatives are possible, since they
	 * are shorter lived that false-positives would be.
	 */
	WRITE_ONCE(rq->ttwu_pending, 0);

	rq_lock_irqsave(rq, &rf);
	update_rq_clock(rq);

	llist_for_each_entry_safe(p, t, llist, wake_entry.llist) {
		if (WARN_ON_ONCE(p->on_cpu))
			smp_cond_load_acquire(&p->on_cpu, !VAL);

		if (WARN_ON_ONCE(task_cpu(p) != cpu_of(rq)))
			set_task_cpu(p, cpu_of(rq));

		ttwu_do_activate(rq, p, p->sched_remote_wakeup ? WF_MIGRATED : 0, &rf);
	}

	rq_unlock_irqrestore(rq, &rf);
}

void send_call_function_single_ipi(int cpu)
{
	struct rq *rq = cpu_rq(cpu);

	if (!set_nr_if_polling(rq->idle))
		arch_send_call_function_single_ipi(cpu);
	else
		trace_sched_wake_idle_without_ipi(cpu);
}

/*
 * Queue a task on the target CPUs wake_list and wake the CPU via IPI if
 * necessary. The wakee CPU on receipt of the IPI will queue the task
 * via sched_ttwu_wakeup() for activation so the wakee incurs the cost
 * of the wakeup instead of the waker.
 */
static void __ttwu_queue_wakelist(struct task_struct *p, int cpu, int wake_flags)
{
	struct rq *rq = cpu_rq(cpu);

	p->sched_remote_wakeup = !!(wake_flags & WF_MIGRATED);

	WRITE_ONCE(rq->ttwu_pending, 1);
	__smp_call_single_queue(cpu, &p->wake_entry.llist);
}

void wake_up_if_idle(int cpu)
{
	struct rq *rq = cpu_rq(cpu);
	struct rq_flags rf;

	rcu_read_lock();

	if (!is_idle_task(rcu_dereference(rq->curr)))
		goto out;

	if (set_nr_if_polling(rq->idle)) {
		trace_sched_wake_idle_without_ipi(cpu);
	} else {
		rq_lock_irqsave(rq, &rf);
		if (is_idle_task(rq->curr))
			smp_send_reschedule(cpu);
		/* Else CPU is not idle, do nothing here: */
		rq_unlock_irqrestore(rq, &rf);
	}

out:
	rcu_read_unlock();
}

bool cpus_share_cache(int this_cpu, int that_cpu)
{
	return per_cpu(sd_llc_id, this_cpu) == per_cpu(sd_llc_id, that_cpu);
}

static inline bool ttwu_queue_cond(int cpu, int wake_flags)
{
	/*
	 * Do not complicate things with the async wake_list while the CPU is
	 * in hotplug state.
	 */
	if (!cpu_active(cpu))
		return false;

	/*
	 * If the CPU does not share cache, then queue the task on the
	 * remote rqs wakelist to avoid accessing remote data.
	 */
	if (!cpus_share_cache(smp_processor_id(), cpu))
		return true;

	/*
	 * If the task is descheduling and the only running task on the
	 * CPU then use the wakelist to offload the task activation to
	 * the soon-to-be-idle CPU as the current CPU is likely busy.
	 * nr_running is checked to avoid unnecessary task stacking.
	 */
	if ((wake_flags & WF_ON_CPU) && cpu_rq(cpu)->nr_running <= 1)
		return true;

	return false;
}

static bool ttwu_queue_wakelist(struct task_struct *p, int cpu, int wake_flags)
{
	if (sched_feat(TTWU_QUEUE) && ttwu_queue_cond(cpu, wake_flags)) {
		if (WARN_ON_ONCE(cpu == smp_processor_id()))
			return false;

		sched_clock_cpu(cpu); /* Sync clocks across CPUs */
		__ttwu_queue_wakelist(p, cpu, wake_flags);
		return true;
	}

	return false;
}

#else /* !CONFIG_SMP */

static inline bool ttwu_queue_wakelist(struct task_struct *p, int cpu, int wake_flags)
{
	return false;
}

#endif /* CONFIG_SMP */

static void ttwu_queue(struct task_struct *p, int cpu, int wake_flags)
{
	struct rq *rq = cpu_rq(cpu);
	struct rq_flags rf;

	if (ttwu_queue_wakelist(p, cpu, wake_flags))
		return;

	rq_lock(rq, &rf);
	update_rq_clock(rq);
	ttwu_do_activate(rq, p, wake_flags, &rf);
	rq_unlock(rq, &rf);
}

/*
 * Invoked from try_to_wake_up() to check whether the task can be woken up.
 *
 * The caller holds p::pi_lock if p != current or has preemption
 * disabled when p == current.
 *
 * The rules of PREEMPT_RT saved_state:
 *
 *   The related locking code always holds p::pi_lock when updating
 *   p::saved_state, which means the code is fully serialized in both cases.
 *
 *   The lock wait and lock wakeups happen via TASK_RTLOCK_WAIT. No other
 *   bits set. This allows to distinguish all wakeup scenarios.
 */
static __always_inline
bool ttwu_state_match(struct task_struct *p, unsigned int state, int *success)
{
	if (IS_ENABLED(CONFIG_DEBUG_PREEMPT)) {
		WARN_ON_ONCE((state & TASK_RTLOCK_WAIT) &&
			     state != TASK_RTLOCK_WAIT);
	}

	if (READ_ONCE(p->__state) & state) {
		*success = 1;
		return true;
	}

#ifdef CONFIG_PREEMPT_RT
	/*
	 * Saved state preserves the task state across blocking on
	 * an RT lock.  If the state matches, set p::saved_state to
	 * TASK_RUNNING, but do not wake the task because it waits
	 * for a lock wakeup. Also indicate success because from
	 * the regular waker's point of view this has succeeded.
	 *
	 * After acquiring the lock the task will restore p::__state
	 * from p::saved_state which ensures that the regular
	 * wakeup is not lost. The restore will also set
	 * p::saved_state to TASK_RUNNING so any further tests will
	 * not result in false positives vs. @success
	 */
	if (p->saved_state & state) {
		p->saved_state = TASK_RUNNING;
		*success = 1;
	}
#endif
	return false;
}

/*
 * Notes on Program-Order guarantees on SMP systems.
 *
 *  MIGRATION
 *
 * The basic program-order guarantee on SMP systems is that when a task [t]
 * migrates, all its activity on its old CPU [c0] happens-before any subsequent
 * execution on its new CPU [c1].
 *
 * For migration (of runnable tasks) this is provided by the following means:
 *
 *  A) UNLOCK of the rq(c0)->lock scheduling out task t
 *  B) migration for t is required to synchronize *both* rq(c0)->lock and
 *     rq(c1)->lock (if not at the same time, then in that order).
 *  C) LOCK of the rq(c1)->lock scheduling in task
 *
 * Release/acquire chaining guarantees that B happens after A and C after B.
 * Note: the CPU doing B need not be c0 or c1
 *
 * Example:
 *
 *   CPU0            CPU1            CPU2
 *
 *   LOCK rq(0)->lock
 *   sched-out X
 *   sched-in Y
 *   UNLOCK rq(0)->lock
 *
 *                                   LOCK rq(0)->lock // orders against CPU0
 *                                   dequeue X
 *                                   UNLOCK rq(0)->lock
 *
 *                                   LOCK rq(1)->lock
 *                                   enqueue X
 *                                   UNLOCK rq(1)->lock
 *
 *                   LOCK rq(1)->lock // orders against CPU2
 *                   sched-out Z
 *                   sched-in X
 *                   UNLOCK rq(1)->lock
 *
 *
 *  BLOCKING -- aka. SLEEP + WAKEUP
 *
 * For blocking we (obviously) need to provide the same guarantee as for
 * migration. However the means are completely different as there is no lock
 * chain to provide order. Instead we do:
 *
 *   1) smp_store_release(X->on_cpu, 0)   -- finish_task()
 *   2) smp_cond_load_acquire(!X->on_cpu) -- try_to_wake_up()
 *
 * Example:
 *
 *   CPU0 (schedule)  CPU1 (try_to_wake_up) CPU2 (schedule)
 *
 *   LOCK rq(0)->lock LOCK X->pi_lock
 *   dequeue X
 *   sched-out X
 *   smp_store_release(X->on_cpu, 0);
 *
 *                    smp_cond_load_acquire(&X->on_cpu, !VAL);
 *                    X->state = WAKING
 *                    set_task_cpu(X,2)
 *
 *                    LOCK rq(2)->lock
 *                    enqueue X
 *                    X->state = RUNNING
 *                    UNLOCK rq(2)->lock
 *
 *                                          LOCK rq(2)->lock // orders against CPU1
 *                                          sched-out Z
 *                                          sched-in X
 *                                          UNLOCK rq(2)->lock
 *
 *                    UNLOCK X->pi_lock
 *   UNLOCK rq(0)->lock
 *
 *
 * However, for wakeups there is a second guarantee we must provide, namely we
 * must ensure that CONDITION=1 done by the caller can not be reordered with
 * accesses to the task state; see try_to_wake_up() and set_current_state().
 */

/**
 * try_to_wake_up - wake up a thread
 * @p: the thread to be awakened
 * @state: the mask of task states that can be woken
 * @wake_flags: wake modifier flags (WF_*)
 *
 * Conceptually does:
 *
 *   If (@state & @p->state) @p->state = TASK_RUNNING.
 *
 * If the task was not queued/runnable, also place it back on a runqueue.
 *
 * This function is atomic against schedule() which would dequeue the task.
 *
 * It issues a full memory barrier before accessing @p->state, see the comment
 * with set_current_state().
 *
 * Uses p->pi_lock to serialize against concurrent wake-ups.
 *
 * Relies on p->pi_lock stabilizing:
 *  - p->sched_class
 *  - p->cpus_ptr
 *  - p->sched_task_group
 * in order to do migration, see its use of select_task_rq()/set_task_cpu().
 *
 * Tries really hard to only take one task_rq(p)->lock for performance.
 * Takes rq->lock in:
 *  - ttwu_runnable()    -- old rq, unavoidable, see comment there;
 *  - ttwu_queue()       -- new rq, for enqueue of the task;
 *  - psi_ttwu_dequeue() -- much sadness :-( accounting will kill us.
 *
 * As a consequence we race really badly with just about everything. See the
 * many memory barriers and their comments for details.
 *
 * Return: %true if @p->state changes (an actual wakeup was done),
 *	   %false otherwise.
 */
static int
try_to_wake_up(struct task_struct *p, unsigned int state, int wake_flags)
{
	unsigned long flags;
	int cpu, success = 0;

	preempt_disable();
	if (p == current) {
		/*
		 * We're waking current, this means 'p->on_rq' and 'task_cpu(p)
		 * == smp_processor_id()'. Together this means we can special
		 * case the whole 'p->on_rq && ttwu_runnable()' case below
		 * without taking any locks.
		 *
		 * In particular:
		 *  - we rely on Program-Order guarantees for all the ordering,
		 *  - we're serialized against set_special_state() by virtue of
		 *    it disabling IRQs (this allows not taking ->pi_lock).
		 */
		if (!ttwu_state_match(p, state, &success))
			goto out;

		trace_sched_waking(p);
		WRITE_ONCE(p->__state, TASK_RUNNING);
		trace_sched_wakeup(p);
		goto out;
	}

	/*
	 * If we are going to wake up a thread waiting for CONDITION we
	 * need to ensure that CONDITION=1 done by the caller can not be
	 * reordered with p->state check below. This pairs with smp_store_mb()
	 * in set_current_state() that the waiting thread does.
	 */
	raw_spin_lock_irqsave(&p->pi_lock, flags);
	smp_mb__after_spinlock();
	if (!ttwu_state_match(p, state, &success))
		goto unlock;

	trace_sched_waking(p);

	/*
	 * Ensure we load p->on_rq _after_ p->state, otherwise it would
	 * be possible to, falsely, observe p->on_rq == 0 and get stuck
	 * in smp_cond_load_acquire() below.
	 *
	 * sched_ttwu_pending()			try_to_wake_up()
	 *   STORE p->on_rq = 1			  LOAD p->state
	 *   UNLOCK rq->lock
	 *
	 * __schedule() (switch to task 'p')
	 *   LOCK rq->lock			  smp_rmb();
	 *   smp_mb__after_spinlock();
	 *   UNLOCK rq->lock
	 *
	 * [task p]
	 *   STORE p->state = UNINTERRUPTIBLE	  LOAD p->on_rq
	 *
	 * Pairs with the LOCK+smp_mb__after_spinlock() on rq->lock in
	 * __schedule().  See the comment for smp_mb__after_spinlock().
	 *
	 * A similar smb_rmb() lives in try_invoke_on_locked_down_task().
	 */
	smp_rmb();
	if (READ_ONCE(p->on_rq) && ttwu_runnable(p, wake_flags))
		goto unlock;

#ifdef CONFIG_SMP
	/*
	 * Ensure we load p->on_cpu _after_ p->on_rq, otherwise it would be
	 * possible to, falsely, observe p->on_cpu == 0.
	 *
	 * One must be running (->on_cpu == 1) in order to remove oneself
	 * from the runqueue.
	 *
	 * __schedule() (switch to task 'p')	try_to_wake_up()
	 *   STORE p->on_cpu = 1		  LOAD p->on_rq
	 *   UNLOCK rq->lock
	 *
	 * __schedule() (put 'p' to sleep)
	 *   LOCK rq->lock			  smp_rmb();
	 *   smp_mb__after_spinlock();
	 *   STORE p->on_rq = 0			  LOAD p->on_cpu
	 *
	 * Pairs with the LOCK+smp_mb__after_spinlock() on rq->lock in
	 * __schedule().  See the comment for smp_mb__after_spinlock().
	 *
	 * Form a control-dep-acquire with p->on_rq == 0 above, to ensure
	 * schedule()'s deactivate_task() has 'happened' and p will no longer
	 * care about it's own p->state. See the comment in __schedule().
	 */
	smp_acquire__after_ctrl_dep();

	/*
	 * We're doing the wakeup (@success == 1), they did a dequeue (p->on_rq
	 * == 0), which means we need to do an enqueue, change p->state to
	 * TASK_WAKING such that we can unlock p->pi_lock before doing the
	 * enqueue, such as ttwu_queue_wakelist().
	 */
	WRITE_ONCE(p->__state, TASK_WAKING);

	/*
	 * If the owning (remote) CPU is still in the middle of schedule() with
	 * this task as prev, considering queueing p on the remote CPUs wake_list
	 * which potentially sends an IPI instead of spinning on p->on_cpu to
	 * let the waker make forward progress. This is safe because IRQs are
	 * disabled and the IPI will deliver after on_cpu is cleared.
	 *
	 * Ensure we load task_cpu(p) after p->on_cpu:
	 *
	 * set_task_cpu(p, cpu);
	 *   STORE p->cpu = @cpu
	 * __schedule() (switch to task 'p')
	 *   LOCK rq->lock
	 *   smp_mb__after_spin_lock()		smp_cond_load_acquire(&p->on_cpu)
	 *   STORE p->on_cpu = 1		LOAD p->cpu
	 *
	 * to ensure we observe the correct CPU on which the task is currently
	 * scheduling.
	 */
	if (smp_load_acquire(&p->on_cpu) &&
	    ttwu_queue_wakelist(p, task_cpu(p), wake_flags | WF_ON_CPU))
		goto unlock;

	/*
	 * If the owning (remote) CPU is still in the middle of schedule() with
	 * this task as prev, wait until it's done referencing the task.
	 *
	 * Pairs with the smp_store_release() in finish_task().
	 *
	 * This ensures that tasks getting woken will be fully ordered against
	 * their previous state and preserve Program Order.
	 */
	smp_cond_load_acquire(&p->on_cpu, !VAL);

	cpu = select_task_rq(p, p->wake_cpu, wake_flags | WF_TTWU);
	if (task_cpu(p) != cpu) {
		if (p->in_iowait) {
			delayacct_blkio_end(p);
			atomic_dec(&task_rq(p)->nr_iowait);
		}

		wake_flags |= WF_MIGRATED;
		psi_ttwu_dequeue(p);
		set_task_cpu(p, cpu);
	}
#else
	cpu = task_cpu(p);
#endif /* CONFIG_SMP */

	ttwu_queue(p, cpu, wake_flags);
unlock:
	raw_spin_unlock_irqrestore(&p->pi_lock, flags);
out:
	if (success)
		ttwu_stat(p, task_cpu(p), wake_flags);
	preempt_enable();

	return success;
}

/**
 * try_invoke_on_locked_down_task - Invoke a function on task in fixed state
 * @p: Process for which the function is to be invoked, can be @current.
 * @func: Function to invoke.
 * @arg: Argument to function.
 *
 * If the specified task can be quickly locked into a definite state
 * (either sleeping or on a given runqueue), arrange to keep it in that
 * state while invoking @func(@arg).  This function can use ->on_rq and
 * task_curr() to work out what the state is, if required.  Given that
 * @func can be invoked with a runqueue lock held, it had better be quite
 * lightweight.
 *
 * Returns:
 *	@false if the task slipped out from under the locks.
 *	@true if the task was locked onto a runqueue or is sleeping.
 *		However, @func can override this by returning @false.
 */
bool try_invoke_on_locked_down_task(struct task_struct *p, bool (*func)(struct task_struct *t, void *arg), void *arg)
{
	struct rq_flags rf;
	bool ret = false;
	struct rq *rq;

	raw_spin_lock_irqsave(&p->pi_lock, rf.flags);
	if (p->on_rq) {
		rq = __task_rq_lock(p, &rf);
		if (task_rq(p) == rq)
			ret = func(p, arg);
		rq_unlock(rq, &rf);
	} else {
		switch (READ_ONCE(p->__state)) {
		case TASK_RUNNING:
		case TASK_WAKING:
			break;
		default:
			smp_rmb(); // See smp_rmb() comment in try_to_wake_up().
			if (!p->on_rq)
				ret = func(p, arg);
		}
	}
	raw_spin_unlock_irqrestore(&p->pi_lock, rf.flags);
	return ret;
}

/**
 * wake_up_process - Wake up a specific process
 * @p: The process to be woken up.
 *
 * Attempt to wake up the nominated process and move it to the set of runnable
 * processes.
 *
 * Return: 1 if the process was woken up, 0 if it was already running.
 *
 * This function executes a full memory barrier before accessing the task state.
 */
int wake_up_process(struct task_struct *p)
{
	return try_to_wake_up(p, TASK_NORMAL, 0);
}
EXPORT_SYMBOL(wake_up_process);

int wake_up_state(struct task_struct *p, unsigned int state)
{
	return try_to_wake_up(p, state, 0);
}

/*
 * Perform scheduler related setup for a newly forked process p.
 * p is forked by current.
 *
 * __sched_fork() is basic setup used by init_idle() too:
 */
/*
 * IAMROOT, 2022.11.26:
 * - 새로 생성된 @p를 초기화한다.
 */
static void __sched_fork(unsigned long clone_flags, struct task_struct *p)
{
	p->on_rq			= 0;

	p->se.on_rq			= 0;
	p->se.exec_start		= 0;
	p->se.sum_exec_runtime		= 0;
	p->se.prev_sum_exec_runtime	= 0;
	p->se.nr_migrations		= 0;
	p->se.vruntime			= 0;
	INIT_LIST_HEAD(&p->se.group_node);

#ifdef CONFIG_FAIR_GROUP_SCHED
	p->se.cfs_rq			= NULL;
#endif

#ifdef CONFIG_SCHEDSTATS
	/* Even if schedstat is disabled, there should not be garbage */
	memset(&p->se.statistics, 0, sizeof(p->se.statistics));
#endif

	RB_CLEAR_NODE(&p->dl.rb_node);
	init_dl_task_timer(&p->dl);
	init_dl_inactive_task_timer(&p->dl);
	__dl_clear_params(p);

	INIT_LIST_HEAD(&p->rt.run_list);
	p->rt.timeout		= 0;
	p->rt.time_slice	= sched_rr_timeslice;
	p->rt.on_rq		= 0;
	p->rt.on_list		= 0;

#ifdef CONFIG_PREEMPT_NOTIFIERS
	INIT_HLIST_HEAD(&p->preempt_notifiers);
#endif

#ifdef CONFIG_COMPACTION
	p->capture_control = NULL;
#endif
	init_numa_balancing(clone_flags, p);
#ifdef CONFIG_SMP
	p->wake_entry.u_flags = CSD_TYPE_TTWU;
	p->migration_pending = NULL;
#endif
}

DEFINE_STATIC_KEY_FALSE(sched_numa_balancing);

#ifdef CONFIG_NUMA_BALANCING

void set_numabalancing_state(bool enabled)
{
	if (enabled)
		static_branch_enable(&sched_numa_balancing);
	else
		static_branch_disable(&sched_numa_balancing);
}

#ifdef CONFIG_PROC_SYSCTL
int sysctl_numa_balancing(struct ctl_table *table, int write,
			  void *buffer, size_t *lenp, loff_t *ppos)
{
	struct ctl_table t;
	int err;
	int state = static_branch_likely(&sched_numa_balancing);

	if (write && !capable(CAP_SYS_ADMIN))
		return -EPERM;

	t = *table;
	t.data = &state;
	err = proc_dointvec_minmax(&t, write, buffer, lenp, ppos);
	if (err < 0)
		return err;
	if (write)
		set_numabalancing_state(state);
	return err;
}
#endif
#endif

#ifdef CONFIG_SCHEDSTATS

DEFINE_STATIC_KEY_FALSE(sched_schedstats);

static void set_schedstats(bool enabled)
{
	if (enabled)
		static_branch_enable(&sched_schedstats);
	else
		static_branch_disable(&sched_schedstats);
}

void force_schedstat_enabled(void)
{
	if (!schedstat_enabled()) {
		pr_info("kernel profiling enabled schedstats, disable via kernel.sched_schedstats.\n");
		static_branch_enable(&sched_schedstats);
	}
}

static int __init setup_schedstats(char *str)
{
	int ret = 0;
	if (!str)
		goto out;

	if (!strcmp(str, "enable")) {
		set_schedstats(true);
		ret = 1;
	} else if (!strcmp(str, "disable")) {
		set_schedstats(false);
		ret = 1;
	}
out:
	if (!ret)
		pr_warn("Unable to parse schedstats=\n");

	return ret;
}
__setup("schedstats=", setup_schedstats);

#ifdef CONFIG_PROC_SYSCTL
int sysctl_schedstats(struct ctl_table *table, int write, void *buffer,
		size_t *lenp, loff_t *ppos)
{
	struct ctl_table t;
	int err;
	int state = static_branch_likely(&sched_schedstats);

	if (write && !capable(CAP_SYS_ADMIN))
		return -EPERM;

	t = *table;
	t.data = &state;
	err = proc_dointvec_minmax(&t, write, buffer, lenp, ppos);
	if (err < 0)
		return err;
	if (write)
		set_schedstats(state);
	return err;
}
#endif /* CONFIG_PROC_SYSCTL */
#endif /* CONFIG_SCHEDSTATS */

/*
 * fork()/clone()-time setup:
 */
int sched_fork(unsigned long clone_flags, struct task_struct *p)
{
	unsigned long flags;

	__sched_fork(clone_flags, p);
	/*
	 * We mark the process as NEW here. This guarantees that
	 * nobody will actually run it, and a signal or other external
	 * event cannot wake it up and insert it on the runqueue either.
	 */
	p->__state = TASK_NEW;

	/*
	 * Make sure we do not leak PI boosting priority to the child.
	 */
	p->prio = current->normal_prio;

	uclamp_fork(p);

	/*
	 * Revert to default priority/policy on fork if requested.
	 */
	if (unlikely(p->sched_reset_on_fork)) {
		if (task_has_dl_policy(p) || task_has_rt_policy(p)) {
			p->policy = SCHED_NORMAL;
			p->static_prio = NICE_TO_PRIO(0);
			p->rt_priority = 0;
		} else if (PRIO_TO_NICE(p->static_prio) < 0)
			p->static_prio = NICE_TO_PRIO(0);

		p->prio = p->normal_prio = p->static_prio;
		set_load_weight(p, false);

		/*
		 * We don't need the reset flag anymore after the fork. It has
		 * fulfilled its duty:
		 */
		p->sched_reset_on_fork = 0;
	}

	if (dl_prio(p->prio))
		return -EAGAIN;
	else if (rt_prio(p->prio))
		p->sched_class = &rt_sched_class;
	else
		p->sched_class = &fair_sched_class;

	init_entity_runnable_average(&p->se);

	/*
	 * The child is not yet in the pid-hash so no cgroup attach races,
	 * and the cgroup is pinned to this child due to cgroup_fork()
	 * is ran before sched_fork().
	 *
	 * Silence PROVE_RCU.
	 */
	raw_spin_lock_irqsave(&p->pi_lock, flags);
	rseq_migrate(p);
	/*
	 * We're setting the CPU for the first time, we don't migrate,
	 * so use __set_task_cpu().
	 */
	__set_task_cpu(p, smp_processor_id());
	if (p->sched_class->task_fork)
		p->sched_class->task_fork(p);
	raw_spin_unlock_irqrestore(&p->pi_lock, flags);

#ifdef CONFIG_SCHED_INFO
	if (likely(sched_info_on()))
		memset(&p->sched_info, 0, sizeof(p->sched_info));
#endif
#if defined(CONFIG_SMP)
	p->on_cpu = 0;
#endif
	init_task_preempt_count(p);
#ifdef CONFIG_SMP
	plist_node_init(&p->pushable_tasks, MAX_PRIO);
	RB_CLEAR_NODE(&p->pushable_dl_tasks);
#endif
	return 0;
}

void sched_post_fork(struct task_struct *p)
{
	uclamp_post_fork(p);
}

unsigned long to_ratio(u64 period, u64 runtime)
{
	if (runtime == RUNTIME_INF)
		return BW_UNIT;

	/*
	 * Doing this here saves a lot of checks in all
	 * the calling paths, and returning zero seems
	 * safe for them anyway.
	 */
	if (period == 0)
		return 0;

	return div64_u64(runtime << BW_SHIFT, period);
}

/*
 * wake_up_new_task - wake up a newly created task for the first time.
 *
 * This function will do some initial scheduler statistics housekeeping
 * that must be done for every newly created context, then puts the task
 * on the runqueue and wakes it.
 */
void wake_up_new_task(struct task_struct *p)
{
	struct rq_flags rf;
	struct rq *rq;

	raw_spin_lock_irqsave(&p->pi_lock, rf.flags);
	WRITE_ONCE(p->__state, TASK_RUNNING);
#ifdef CONFIG_SMP
	/*
	 * Fork balancing, do it here and not earlier because:
	 *  - cpus_ptr can change in the fork path
	 *  - any previously selected CPU might disappear through hotplug
	 *
	 * Use __set_task_cpu() to avoid calling sched_class::migrate_task_rq,
	 * as we're not fully set-up yet.
	 */
	p->recent_used_cpu = task_cpu(p);
	rseq_migrate(p);
	__set_task_cpu(p, select_task_rq(p, task_cpu(p), WF_FORK));
#endif
	rq = __task_rq_lock(p, &rf);
	update_rq_clock(rq);
	post_init_entity_util_avg(p);

	activate_task(rq, p, ENQUEUE_NOCLOCK);
	trace_sched_wakeup_new(p);
	check_preempt_curr(rq, p, WF_FORK);
#ifdef CONFIG_SMP
	if (p->sched_class->task_woken) {
		/*
		 * Nothing relies on rq->lock after this, so it's fine to
		 * drop it.
		 */
		rq_unpin_lock(rq, &rf);
		p->sched_class->task_woken(rq, p);
		rq_repin_lock(rq, &rf);
	}
#endif
	task_rq_unlock(rq, p, &rf);
}

#ifdef CONFIG_PREEMPT_NOTIFIERS

static DEFINE_STATIC_KEY_FALSE(preempt_notifier_key);

void preempt_notifier_inc(void)
{
	static_branch_inc(&preempt_notifier_key);
}
EXPORT_SYMBOL_GPL(preempt_notifier_inc);

void preempt_notifier_dec(void)
{
	static_branch_dec(&preempt_notifier_key);
}
EXPORT_SYMBOL_GPL(preempt_notifier_dec);

/**
 * preempt_notifier_register - tell me when current is being preempted & rescheduled
 * @notifier: notifier struct to register
 */
void preempt_notifier_register(struct preempt_notifier *notifier)
{
	if (!static_branch_unlikely(&preempt_notifier_key))
		WARN(1, "registering preempt_notifier while notifiers disabled\n");

	hlist_add_head(&notifier->link, &current->preempt_notifiers);
}
EXPORT_SYMBOL_GPL(preempt_notifier_register);

/**
 * preempt_notifier_unregister - no longer interested in preemption notifications
 * @notifier: notifier struct to unregister
 *
 * This is *not* safe to call from within a preemption notifier.
 */
void preempt_notifier_unregister(struct preempt_notifier *notifier)
{
	hlist_del(&notifier->link);
}
EXPORT_SYMBOL_GPL(preempt_notifier_unregister);

static void __fire_sched_in_preempt_notifiers(struct task_struct *curr)
{
	struct preempt_notifier *notifier;

	hlist_for_each_entry(notifier, &curr->preempt_notifiers, link)
		notifier->ops->sched_in(notifier, raw_smp_processor_id());
}

static __always_inline void fire_sched_in_preempt_notifiers(struct task_struct *curr)
{
	if (static_branch_unlikely(&preempt_notifier_key))
		__fire_sched_in_preempt_notifiers(curr);
}

static void
__fire_sched_out_preempt_notifiers(struct task_struct *curr,
				   struct task_struct *next)
{
	struct preempt_notifier *notifier;

	hlist_for_each_entry(notifier, &curr->preempt_notifiers, link)
		notifier->ops->sched_out(notifier, next);
}

static __always_inline void
fire_sched_out_preempt_notifiers(struct task_struct *curr,
				 struct task_struct *next)
{
	if (static_branch_unlikely(&preempt_notifier_key))
		__fire_sched_out_preempt_notifiers(curr, next);
}

#else /* !CONFIG_PREEMPT_NOTIFIERS */

static inline void fire_sched_in_preempt_notifiers(struct task_struct *curr)
{
}

static inline void
fire_sched_out_preempt_notifiers(struct task_struct *curr,
				 struct task_struct *next)
{
}

#endif /* CONFIG_PREEMPT_NOTIFIERS */

static inline void prepare_task(struct task_struct *next)
{
#ifdef CONFIG_SMP
	/*
	 * Claim the task as running, we do this before switching to it
	 * such that any running task will have this set.
	 *
	 * See the ttwu() WF_ON_CPU case and its ordering comment.
	 */
	WRITE_ONCE(next->on_cpu, 1);
#endif
}

static inline void finish_task(struct task_struct *prev)
{
#ifdef CONFIG_SMP
	/*
	 * This must be the very last reference to @prev from this CPU. After
	 * p->on_cpu is cleared, the task can be moved to a different CPU. We
	 * must ensure this doesn't happen until the switch is completely
	 * finished.
	 *
	 * In particular, the load of prev->state in finish_task_switch() must
	 * happen before this.
	 *
	 * Pairs with the smp_cond_load_acquire() in try_to_wake_up().
	 */
	smp_store_release(&prev->on_cpu, 0);
#endif
}

#ifdef CONFIG_SMP

static void do_balance_callbacks(struct rq *rq, struct callback_head *head)
{
	void (*func)(struct rq *rq);
	struct callback_head *next;

	lockdep_assert_rq_held(rq);

	while (head) {
		func = (void (*)(struct rq *))head->func;
		next = head->next;
		head->next = NULL;
		head = next;

		func(rq);
	}
}

static void balance_push(struct rq *rq);

struct callback_head balance_push_callback = {
	.next = NULL,
	.func = (void (*)(struct callback_head *))balance_push,
};

static inline struct callback_head *splice_balance_callbacks(struct rq *rq)
{
	struct callback_head *head = rq->balance_callback;

	lockdep_assert_rq_held(rq);
	if (head)
		rq->balance_callback = NULL;

	return head;
}

static void __balance_callbacks(struct rq *rq)
{
	do_balance_callbacks(rq, splice_balance_callbacks(rq));
}

static inline void balance_callbacks(struct rq *rq, struct callback_head *head)
{
	unsigned long flags;

	if (unlikely(head)) {
		raw_spin_rq_lock_irqsave(rq, flags);
		do_balance_callbacks(rq, head);
		raw_spin_rq_unlock_irqrestore(rq, flags);
	}
}

#else

static inline void __balance_callbacks(struct rq *rq)
{
}

static inline struct callback_head *splice_balance_callbacks(struct rq *rq)
{
	return NULL;
}

static inline void balance_callbacks(struct rq *rq, struct callback_head *head)
{
}

#endif

static inline void
prepare_lock_switch(struct rq *rq, struct task_struct *next, struct rq_flags *rf)
{
	/*
	 * Since the runqueue lock will be released by the next
	 * task (which is an invalid locking op but in the case
	 * of the scheduler it's an obvious special-case), so we
	 * do an early lockdep release here:
	 */
	rq_unpin_lock(rq, rf);
	spin_release(&__rq_lockp(rq)->dep_map, _THIS_IP_);
#ifdef CONFIG_DEBUG_SPINLOCK
	/* this is a valid case when another task releases the spinlock */
	rq_lockp(rq)->owner = next;
#endif
}

static inline void finish_lock_switch(struct rq *rq)
{
	/*
	 * If we are tracking spinlock dependencies then we have to
	 * fix up the runqueue lock - which gets 'carried over' from
	 * prev into current:
	 */
	spin_acquire(&__rq_lockp(rq)->dep_map, 0, 0, _THIS_IP_);
	__balance_callbacks(rq);
	raw_spin_rq_unlock_irq(rq);
}

/*
 * NOP if the arch has not defined these:
 */

#ifndef prepare_arch_switch
# define prepare_arch_switch(next)	do { } while (0)
#endif

#ifndef finish_arch_post_lock_switch
# define finish_arch_post_lock_switch()	do { } while (0)
#endif

static inline void kmap_local_sched_out(void)
{
#ifdef CONFIG_KMAP_LOCAL
	if (unlikely(current->kmap_ctrl.idx))
		__kmap_local_sched_out();
#endif
}

static inline void kmap_local_sched_in(void)
{
#ifdef CONFIG_KMAP_LOCAL
	if (unlikely(current->kmap_ctrl.idx))
		__kmap_local_sched_in();
#endif
}

/**
 * prepare_task_switch - prepare to switch tasks
 * @rq: the runqueue preparing to switch
 * @prev: the current task that is being switched out
 * @next: the task we are going to switch to.
 *
 * This is called with the rq lock held and interrupts off. It must
 * be paired with a subsequent finish_task_switch after the context
 * switch.
 *
 * prepare_task_switch sets up locking and calls architecture specific
 * hooks.
 */
static inline void
prepare_task_switch(struct rq *rq, struct task_struct *prev,
		    struct task_struct *next)
{
	kcov_prepare_switch(prev);
	sched_info_switch(rq, prev, next);
	perf_event_task_sched_out(prev, next);
	rseq_preempt(prev);
	fire_sched_out_preempt_notifiers(prev, next);
	kmap_local_sched_out();
	prepare_task(next);
	prepare_arch_switch(next);
}

/**
 * finish_task_switch - clean up after a task-switch
 * @prev: the thread we just switched away from.
 *
 * finish_task_switch must be called after the context switch, paired
 * with a prepare_task_switch call before the context switch.
 * finish_task_switch will reconcile locking set up by prepare_task_switch,
 * and do any other architecture-specific cleanup actions.
 *
 * Note that we may have delayed dropping an mm in context_switch(). If
 * so, we finish that here outside of the runqueue lock. (Doing it
 * with the lock held can cause deadlocks; see schedule() for
 * details.)
 *
 * The context switch have flipped the stack from under us and restored the
 * local variables which were saved when this task called schedule() in the
 * past. prev == current is still correct but we need to recalculate this_rq
 * because prev may have moved to another CPU.
 */
static struct rq *finish_task_switch(struct task_struct *prev)
	__releases(rq->lock)
{
	struct rq *rq = this_rq();
	struct mm_struct *mm = rq->prev_mm;
	long prev_state;

	/*
	 * The previous task will have left us with a preempt_count of 2
	 * because it left us after:
	 *
	 *	schedule()
	 *	  preempt_disable();			// 1
	 *	  __schedule()
	 *	    raw_spin_lock_irq(&rq->lock)	// 2
	 *
	 * Also, see FORK_PREEMPT_COUNT.
	 */
	if (WARN_ONCE(preempt_count() != 2*PREEMPT_DISABLE_OFFSET,
		      "corrupted preempt_count: %s/%d/0x%x\n",
		      current->comm, current->pid, preempt_count()))
		preempt_count_set(FORK_PREEMPT_COUNT);

	rq->prev_mm = NULL;

	/*
	 * A task struct has one reference for the use as "current".
	 * If a task dies, then it sets TASK_DEAD in tsk->state and calls
	 * schedule one last time. The schedule call will never return, and
	 * the scheduled task must drop that reference.
	 *
	 * We must observe prev->state before clearing prev->on_cpu (in
	 * finish_task), otherwise a concurrent wakeup can get prev
	 * running on another CPU and we could rave with its RUNNING -> DEAD
	 * transition, resulting in a double drop.
	 */
	prev_state = READ_ONCE(prev->__state);
	vtime_task_switch(prev);
	perf_event_task_sched_in(prev, current);
	finish_task(prev);
	tick_nohz_task_switch();
	finish_lock_switch(rq);
	finish_arch_post_lock_switch();
	kcov_finish_switch(current);
	/*
	 * kmap_local_sched_out() is invoked with rq::lock held and
	 * interrupts disabled. There is no requirement for that, but the
	 * sched out code does not have an interrupt enabled section.
	 * Restoring the maps on sched in does not require interrupts being
	 * disabled either.
	 */
	kmap_local_sched_in();

	fire_sched_in_preempt_notifiers(current);
	/*
	 * When switching through a kernel thread, the loop in
	 * membarrier_{private,global}_expedited() may have observed that
	 * kernel thread and not issued an IPI. It is therefore possible to
	 * schedule between user->kernel->user threads without passing though
	 * switch_mm(). Membarrier requires a barrier after storing to
	 * rq->curr, before returning to userspace, so provide them here:
	 *
	 * - a full memory barrier for {PRIVATE,GLOBAL}_EXPEDITED, implicitly
	 *   provided by mmdrop(),
	 * - a sync_core for SYNC_CORE.
	 */
	if (mm) {
		membarrier_mm_sync_core_before_usermode(mm);
		mmdrop(mm);
	}
	if (unlikely(prev_state == TASK_DEAD)) {
		if (prev->sched_class->task_dead)
			prev->sched_class->task_dead(prev);

		/*
		 * Remove function-return probe instances associated with this
		 * task and put them back on the free list.
		 */
		kprobe_flush_task(prev);

		/* Task is done with its stack. */
		put_task_stack(prev);

		put_task_struct_rcu_user(prev);
	}

	return rq;
}

/**
 * schedule_tail - first thing a freshly forked thread must call.
 * @prev: the thread we just switched away from.
 */
asmlinkage __visible void schedule_tail(struct task_struct *prev)
	__releases(rq->lock)
{
	/*
	 * New tasks start with FORK_PREEMPT_COUNT, see there and
	 * finish_task_switch() for details.
	 *
	 * finish_task_switch() will drop rq->lock() and lower preempt_count
	 * and the preempt_enable() will end up enabling preemption (on
	 * PREEMPT_COUNT kernels).
	 */

	finish_task_switch(prev);
	preempt_enable();

	if (current->set_child_tid)
		put_user(task_pid_vnr(current), current->set_child_tid);

	calculate_sigpending();
}

/*
 * context_switch - switch to the new MM and the new thread's register state.
 */
static __always_inline struct rq *
context_switch(struct rq *rq, struct task_struct *prev,
	       struct task_struct *next, struct rq_flags *rf)
{
	prepare_task_switch(rq, prev, next);

	/*
	 * For paravirt, this is coupled with an exit in switch_to to
	 * combine the page table reload and the switch backend into
	 * one hypercall.
	 */
	arch_start_context_switch(prev);

	/*
	 * kernel -> kernel   lazy + transfer active
	 *   user -> kernel   lazy + mmgrab() active
	 *
	 * kernel ->   user   switch + mmdrop() active
	 *   user ->   user   switch
	 */
	if (!next->mm) {                                // to kernel
		enter_lazy_tlb(prev->active_mm, next);

		next->active_mm = prev->active_mm;
		if (prev->mm)                           // from user
			mmgrab(prev->active_mm);
		else
			prev->active_mm = NULL;
	} else {                                        // to user
		membarrier_switch_mm(rq, prev->active_mm, next->mm);
		/*
		 * sys_membarrier() requires an smp_mb() between setting
		 * rq->curr / membarrier_switch_mm() and returning to userspace.
		 *
		 * The below provides this either through switch_mm(), or in
		 * case 'prev->active_mm == next->mm' through
		 * finish_task_switch()'s mmdrop().
		 */
		switch_mm_irqs_off(prev->active_mm, next->mm, next);

		if (!prev->mm) {                        // from kernel
			/* will mmdrop() in finish_task_switch(). */
			rq->prev_mm = prev->active_mm;
			prev->active_mm = NULL;
		}
	}

	rq->clock_update_flags &= ~(RQCF_ACT_SKIP|RQCF_REQ_SKIP);

	prepare_lock_switch(rq, next, rf);

	/* Here we just switch the register state and the stack. */
	switch_to(prev, next, prev);
	barrier();

	return finish_task_switch(prev);
}

/*
 * nr_running and nr_context_switches:
 *
 * externally visible scheduler statistics: current number of runnable
 * threads, total number of context switches performed since bootup.
 */
unsigned int nr_running(void)
{
	unsigned int i, sum = 0;

	for_each_online_cpu(i)
		sum += cpu_rq(i)->nr_running;

	return sum;
}

/*
 * Check if only the current task is running on the CPU.
 *
 * Caution: this function does not check that the caller has disabled
 * preemption, thus the result might have a time-of-check-to-time-of-use
 * race.  The caller is responsible to use it correctly, for example:
 *
 * - from a non-preemptible section (of course)
 *
 * - from a thread that is bound to a single CPU
 *
 * - in a loop with very short iterations (e.g. a polling loop)
 */
bool single_task_running(void)
{
	return raw_rq()->nr_running == 1;
}
EXPORT_SYMBOL(single_task_running);

unsigned long long nr_context_switches(void)
{
	int i;
	unsigned long long sum = 0;

	for_each_possible_cpu(i)
		sum += cpu_rq(i)->nr_switches;

	return sum;
}

/*
 * Consumers of these two interfaces, like for example the cpuidle menu
 * governor, are using nonsensical data. Preferring shallow idle state selection
 * for a CPU that has IO-wait which might not even end up running the task when
 * it does become runnable.
 */

unsigned int nr_iowait_cpu(int cpu)
{
	return atomic_read(&cpu_rq(cpu)->nr_iowait);
}

/*
 * IO-wait accounting, and how it's mostly bollocks (on SMP).
 *
 * The idea behind IO-wait account is to account the idle time that we could
 * have spend running if it were not for IO. That is, if we were to improve the
 * storage performance, we'd have a proportional reduction in IO-wait time.
 *
 * This all works nicely on UP, where, when a task blocks on IO, we account
 * idle time as IO-wait, because if the storage were faster, it could've been
 * running and we'd not be idle.
 *
 * This has been extended to SMP, by doing the same for each CPU. This however
 * is broken.
 *
 * Imagine for instance the case where two tasks block on one CPU, only the one
 * CPU will have IO-wait accounted, while the other has regular idle. Even
 * though, if the storage were faster, both could've ran at the same time,
 * utilising both CPUs.
 *
 * This means, that when looking globally, the current IO-wait accounting on
 * SMP is a lower bound, by reason of under accounting.
 *
 * Worse, since the numbers are provided per CPU, they are sometimes
 * interpreted per CPU, and that is nonsensical. A blocked task isn't strictly
 * associated with any one particular CPU, it can wake to another CPU than it
 * blocked on. This means the per CPU IO-wait number is meaningless.
 *
 * Task CPU affinities can make all that even more 'interesting'.
 */

unsigned int nr_iowait(void)
{
	unsigned int i, sum = 0;

	for_each_possible_cpu(i)
		sum += nr_iowait_cpu(i);

	return sum;
}

#ifdef CONFIG_SMP

/*
 * sched_exec - execve() is a valuable balancing opportunity, because at
 * this point the task has the smallest effective memory and cache footprint.
 */
void sched_exec(void)
{
	struct task_struct *p = current;
	unsigned long flags;
	int dest_cpu;

	raw_spin_lock_irqsave(&p->pi_lock, flags);
	dest_cpu = p->sched_class->select_task_rq(p, task_cpu(p), WF_EXEC);
	if (dest_cpu == smp_processor_id())
		goto unlock;

	if (likely(cpu_active(dest_cpu))) {
		struct migration_arg arg = { p, dest_cpu };

		raw_spin_unlock_irqrestore(&p->pi_lock, flags);
		stop_one_cpu(task_cpu(p), migration_cpu_stop, &arg);
		return;
	}
unlock:
	raw_spin_unlock_irqrestore(&p->pi_lock, flags);
}

#endif

DEFINE_PER_CPU(struct kernel_stat, kstat);
DEFINE_PER_CPU(struct kernel_cpustat, kernel_cpustat);

EXPORT_PER_CPU_SYMBOL(kstat);
EXPORT_PER_CPU_SYMBOL(kernel_cpustat);

/*
 * The function fair_sched_class.update_curr accesses the struct curr
 * and its field curr->exec_start; when called from task_sched_runtime(),
 * we observe a high rate of cache misses in practice.
 * Prefetching this data results in improved performance.
 */
static inline void prefetch_curr_exec_start(struct task_struct *p)
{
#ifdef CONFIG_FAIR_GROUP_SCHED
	struct sched_entity *curr = (&p->se)->cfs_rq->curr;
#else
	struct sched_entity *curr = (&task_rq(p)->cfs)->curr;
#endif
	prefetch(curr);
	prefetch(&curr->exec_start);
}

/*
 * Return accounted runtime for the task.
 * In case the task is currently running, return the runtime plus current's
 * pending runtime that have not been accounted yet.
 */
unsigned long long task_sched_runtime(struct task_struct *p)
{
	struct rq_flags rf;
	struct rq *rq;
	u64 ns;

#if defined(CONFIG_64BIT) && defined(CONFIG_SMP)
	/*
	 * 64-bit doesn't need locks to atomically read a 64-bit value.
	 * So we have a optimization chance when the task's delta_exec is 0.
	 * Reading ->on_cpu is racy, but this is ok.
	 *
	 * If we race with it leaving CPU, we'll take a lock. So we're correct.
	 * If we race with it entering CPU, unaccounted time is 0. This is
	 * indistinguishable from the read occurring a few cycles earlier.
	 * If we see ->on_cpu without ->on_rq, the task is leaving, and has
	 * been accounted, so we're correct here as well.
	 */
	if (!p->on_cpu || !task_on_rq_queued(p))
		return p->se.sum_exec_runtime;
#endif

	rq = task_rq_lock(p, &rf);
	/*
	 * Must be ->curr _and_ ->on_rq.  If dequeued, we would
	 * project cycles that may never be accounted to this
	 * thread, breaking clock_gettime().
	 */
	if (task_current(rq, p) && task_on_rq_queued(p)) {
		prefetch_curr_exec_start(p);
		update_rq_clock(rq);
		p->sched_class->update_curr(rq);
	}
	ns = p->se.sum_exec_runtime;
	task_rq_unlock(rq, p, &rf);

	return ns;
}

#ifdef CONFIG_SCHED_DEBUG
static u64 cpu_resched_latency(struct rq *rq)
{
	int latency_warn_ms = READ_ONCE(sysctl_resched_latency_warn_ms);
	u64 resched_latency, now = rq_clock(rq);
	static bool warned_once;

	if (sysctl_resched_latency_warn_once && warned_once)
		return 0;

	if (!need_resched() || !latency_warn_ms)
		return 0;

	if (system_state == SYSTEM_BOOTING)
		return 0;

	if (!rq->last_seen_need_resched_ns) {
		rq->last_seen_need_resched_ns = now;
		rq->ticks_without_resched = 0;
		return 0;
	}

	rq->ticks_without_resched++;
	resched_latency = now - rq->last_seen_need_resched_ns;
	if (resched_latency <= latency_warn_ms * NSEC_PER_MSEC)
		return 0;

	warned_once = true;

	return resched_latency;
}

static int __init setup_resched_latency_warn_ms(char *str)
{
	long val;

	if ((kstrtol(str, 0, &val))) {
		pr_warn("Unable to set resched_latency_warn_ms\n");
		return 1;
	}

	sysctl_resched_latency_warn_ms = val;
	return 1;
}
__setup("resched_latency_warn_ms=", setup_resched_latency_warn_ms);
#else
static inline u64 cpu_resched_latency(struct rq *rq) { return 0; }
#endif /* CONFIG_SCHED_DEBUG */

/*
 * This function gets called by the timer code, with HZ frequency.
 * We call it with interrupts disabled.
 */
void scheduler_tick(void)
{
	int cpu = smp_processor_id();
	struct rq *rq = cpu_rq(cpu);
	struct task_struct *curr = rq->curr;
	struct rq_flags rf;
	unsigned long thermal_pressure;
	u64 resched_latency;

	arch_scale_freq_tick();
	sched_clock_tick();

	rq_lock(rq, &rf);

	update_rq_clock(rq);
	thermal_pressure = arch_scale_thermal_pressure(cpu_of(rq));
	update_thermal_load_avg(rq_clock_thermal(rq), rq, thermal_pressure);
	curr->sched_class->task_tick(rq, curr, 0);
	if (sched_feat(LATENCY_WARN))
		resched_latency = cpu_resched_latency(rq);
	calc_global_load_tick(rq);

	rq_unlock(rq, &rf);

	if (sched_feat(LATENCY_WARN) && resched_latency)
		resched_latency_warn(cpu, resched_latency);

	perf_event_task_tick();

#ifdef CONFIG_SMP
	rq->idle_balance = idle_cpu(cpu);
	trigger_load_balance(rq);
#endif
}

#ifdef CONFIG_NO_HZ_FULL

struct tick_work {
	int			cpu;
	atomic_t		state;
	struct delayed_work	work;
};
/* Values for ->state, see diagram below. */
#define TICK_SCHED_REMOTE_OFFLINE	0
#define TICK_SCHED_REMOTE_OFFLINING	1
#define TICK_SCHED_REMOTE_RUNNING	2

/*
 * State diagram for ->state:
 *
 *
 *          TICK_SCHED_REMOTE_OFFLINE
 *                    |   ^
 *                    |   |
 *                    |   | sched_tick_remote()
 *                    |   |
 *                    |   |
 *                    +--TICK_SCHED_REMOTE_OFFLINING
 *                    |   ^
 *                    |   |
 * sched_tick_start() |   | sched_tick_stop()
 *                    |   |
 *                    V   |
 *          TICK_SCHED_REMOTE_RUNNING
 *
 *
 * Other transitions get WARN_ON_ONCE(), except that sched_tick_remote()
 * and sched_tick_start() are happy to leave the state in RUNNING.
 */

static struct tick_work __percpu *tick_work_cpu;

static void sched_tick_remote(struct work_struct *work)
{
	struct delayed_work *dwork = to_delayed_work(work);
	struct tick_work *twork = container_of(dwork, struct tick_work, work);
	int cpu = twork->cpu;
	struct rq *rq = cpu_rq(cpu);
	struct task_struct *curr;
	struct rq_flags rf;
	u64 delta;
	int os;

	/*
	 * Handle the tick only if it appears the remote CPU is running in full
	 * dynticks mode. The check is racy by nature, but missing a tick or
	 * having one too much is no big deal because the scheduler tick updates
	 * statistics and checks timeslices in a time-independent way, regardless
	 * of when exactly it is running.
	 */
	if (!tick_nohz_tick_stopped_cpu(cpu))
		goto out_requeue;

	rq_lock_irq(rq, &rf);
	curr = rq->curr;
	if (cpu_is_offline(cpu))
		goto out_unlock;

	update_rq_clock(rq);

	if (!is_idle_task(curr)) {
		/*
		 * Make sure the next tick runs within a reasonable
		 * amount of time.
		 */
		delta = rq_clock_task(rq) - curr->se.exec_start;
		WARN_ON_ONCE(delta > (u64)NSEC_PER_SEC * 3);
	}
	curr->sched_class->task_tick(rq, curr, 0);

	calc_load_nohz_remote(rq);
out_unlock:
	rq_unlock_irq(rq, &rf);
out_requeue:

	/*
	 * Run the remote tick once per second (1Hz). This arbitrary
	 * frequency is large enough to avoid overload but short enough
	 * to keep scheduler internal stats reasonably up to date.  But
	 * first update state to reflect hotplug activity if required.
	 */
	os = atomic_fetch_add_unless(&twork->state, -1, TICK_SCHED_REMOTE_RUNNING);
	WARN_ON_ONCE(os == TICK_SCHED_REMOTE_OFFLINE);
	if (os == TICK_SCHED_REMOTE_RUNNING)
		queue_delayed_work(system_unbound_wq, dwork, HZ);
}

static void sched_tick_start(int cpu)
{
	int os;
	struct tick_work *twork;

	if (housekeeping_cpu(cpu, HK_FLAG_TICK))
		return;

	WARN_ON_ONCE(!tick_work_cpu);

	twork = per_cpu_ptr(tick_work_cpu, cpu);
	os = atomic_xchg(&twork->state, TICK_SCHED_REMOTE_RUNNING);
	WARN_ON_ONCE(os == TICK_SCHED_REMOTE_RUNNING);
	if (os == TICK_SCHED_REMOTE_OFFLINE) {
		twork->cpu = cpu;
		INIT_DELAYED_WORK(&twork->work, sched_tick_remote);
		queue_delayed_work(system_unbound_wq, &twork->work, HZ);
	}
}

#ifdef CONFIG_HOTPLUG_CPU
static void sched_tick_stop(int cpu)
{
	struct tick_work *twork;
	int os;

	if (housekeeping_cpu(cpu, HK_FLAG_TICK))
		return;

	WARN_ON_ONCE(!tick_work_cpu);

	twork = per_cpu_ptr(tick_work_cpu, cpu);
	/* There cannot be competing actions, but don't rely on stop-machine. */
	os = atomic_xchg(&twork->state, TICK_SCHED_REMOTE_OFFLINING);
	WARN_ON_ONCE(os != TICK_SCHED_REMOTE_RUNNING);
	/* Don't cancel, as this would mess up the state machine. */
}
#endif /* CONFIG_HOTPLUG_CPU */

int __init sched_tick_offload_init(void)
{
	tick_work_cpu = alloc_percpu(struct tick_work);
	BUG_ON(!tick_work_cpu);
	return 0;
}

#else /* !CONFIG_NO_HZ_FULL */
static inline void sched_tick_start(int cpu) { }
static inline void sched_tick_stop(int cpu) { }
#endif

#if defined(CONFIG_PREEMPTION) && (defined(CONFIG_DEBUG_PREEMPT) || \
				defined(CONFIG_TRACE_PREEMPT_TOGGLE))
/*
 * If the value passed in is equal to the current preempt count
 * then we just disabled preemption. Start timing the latency.
 */
static inline void preempt_latency_start(int val)
{
	if (preempt_count() == val) {
		unsigned long ip = get_lock_parent_ip();
#ifdef CONFIG_DEBUG_PREEMPT
		current->preempt_disable_ip = ip;
#endif
		trace_preempt_off(CALLER_ADDR0, ip);
	}
}

void preempt_count_add(int val)
{
#ifdef CONFIG_DEBUG_PREEMPT
	/*
	 * Underflow?
	 */
	if (DEBUG_LOCKS_WARN_ON((preempt_count() < 0)))
		return;
#endif
	__preempt_count_add(val);
#ifdef CONFIG_DEBUG_PREEMPT
	/*
	 * Spinlock count overflowing soon?
	 */
	DEBUG_LOCKS_WARN_ON((preempt_count() & PREEMPT_MASK) >=
				PREEMPT_MASK - 10);
#endif
	preempt_latency_start(val);
}
EXPORT_SYMBOL(preempt_count_add);
NOKPROBE_SYMBOL(preempt_count_add);

/*
 * If the value passed in equals to the current preempt count
 * then we just enabled preemption. Stop timing the latency.
 */
static inline void preempt_latency_stop(int val)
{
	if (preempt_count() == val)
		trace_preempt_on(CALLER_ADDR0, get_lock_parent_ip());
}

void preempt_count_sub(int val)
{
#ifdef CONFIG_DEBUG_PREEMPT
	/*
	 * Underflow?
	 */
	if (DEBUG_LOCKS_WARN_ON(val > preempt_count()))
		return;
	/*
	 * Is the spinlock portion underflowing?
	 */
	if (DEBUG_LOCKS_WARN_ON((val < PREEMPT_MASK) &&
			!(preempt_count() & PREEMPT_MASK)))
		return;
#endif

	preempt_latency_stop(val);
	__preempt_count_sub(val);
}
EXPORT_SYMBOL(preempt_count_sub);
NOKPROBE_SYMBOL(preempt_count_sub);

#else
static inline void preempt_latency_start(int val) { }
static inline void preempt_latency_stop(int val) { }
#endif

static inline unsigned long get_preempt_disable_ip(struct task_struct *p)
{
#ifdef CONFIG_DEBUG_PREEMPT
	return p->preempt_disable_ip;
#else
	return 0;
#endif
}

/*
 * Print scheduling while atomic bug:
 */
static noinline void __schedule_bug(struct task_struct *prev)
{
	/* Save this before calling printk(), since that will clobber it */
	unsigned long preempt_disable_ip = get_preempt_disable_ip(current);

	if (oops_in_progress)
		return;

	printk(KERN_ERR "BUG: scheduling while atomic: %s/%d/0x%08x\n",
		prev->comm, prev->pid, preempt_count());

	debug_show_held_locks(prev);
	print_modules();
	if (irqs_disabled())
		print_irqtrace_events(prev);
	if (IS_ENABLED(CONFIG_DEBUG_PREEMPT)
	    && in_atomic_preempt_off()) {
		pr_err("Preemption disabled at:");
		print_ip_sym(KERN_ERR, preempt_disable_ip);
	}
	if (panic_on_warn)
		panic("scheduling while atomic\n");

	dump_stack();
	add_taint(TAINT_WARN, LOCKDEP_STILL_OK);
}

/*
 * Various schedule()-time debugging checks and statistics:
 */
static inline void schedule_debug(struct task_struct *prev, bool preempt)
{
#ifdef CONFIG_SCHED_STACK_END_CHECK
	if (task_stack_end_corrupted(prev))
		panic("corrupted stack end detected inside scheduler\n");

	if (task_scs_end_corrupted(prev))
		panic("corrupted shadow stack detected inside scheduler\n");
#endif

#ifdef CONFIG_DEBUG_ATOMIC_SLEEP
	if (!preempt && READ_ONCE(prev->__state) && prev->non_block_count) {
		printk(KERN_ERR "BUG: scheduling in a non-blocking section: %s/%d/%i\n",
			prev->comm, prev->pid, prev->non_block_count);
		dump_stack();
		add_taint(TAINT_WARN, LOCKDEP_STILL_OK);
	}
#endif

	if (unlikely(in_atomic_preempt_off())) {
		__schedule_bug(prev);
		preempt_count_set(PREEMPT_DISABLED);
	}
	rcu_sleep_check();
	SCHED_WARN_ON(ct_state() == CONTEXT_USER);

	profile_hit(SCHED_PROFILING, __builtin_return_address(0));

	schedstat_inc(this_rq()->sched_count);
}

static void put_prev_task_balance(struct rq *rq, struct task_struct *prev,
				  struct rq_flags *rf)
{
#ifdef CONFIG_SMP
	const struct sched_class *class;
	/*
	 * We must do the balancing pass before put_prev_task(), such
	 * that when we release the rq->lock the task is in the same
	 * state as before we took rq->lock.
	 *
	 * We can terminate the balance pass as soon as we know there is
	 * a runnable task of @class priority or higher.
	 */
	for_class_range(class, prev->sched_class, &idle_sched_class) {
		if (class->balance(rq, prev, rf))
			break;
	}
#endif

	put_prev_task(rq, prev);
}

/*
 * Pick up the highest-prio task:
 */
static inline struct task_struct *
__pick_next_task(struct rq *rq, struct task_struct *prev, struct rq_flags *rf)
{
	const struct sched_class *class;
	struct task_struct *p;

	/*
	 * Optimization: we know that if all tasks are in the fair class we can
	 * call that function directly, but only if the @prev task wasn't of a
	 * higher scheduling class, because otherwise those lose the
	 * opportunity to pull in more work from other CPUs.
	 */
	if (likely(prev->sched_class <= &fair_sched_class &&
		   rq->nr_running == rq->cfs.h_nr_running)) {

		p = pick_next_task_fair(rq, prev, rf);
		if (unlikely(p == RETRY_TASK))
			goto restart;

		/* Assume the next prioritized class is idle_sched_class */
		if (!p) {
			put_prev_task(rq, prev);
			p = pick_next_task_idle(rq);
		}

		return p;
	}

restart:
	put_prev_task_balance(rq, prev, rf);

	for_each_class(class) {
		p = class->pick_next_task(rq);
		if (p)
			return p;
	}

	/* The idle class should always have a runnable task: */
	BUG();
}

#ifdef CONFIG_SCHED_CORE
static inline bool is_task_rq_idle(struct task_struct *t)
{
	return (task_rq(t)->idle == t);
}

static inline bool cookie_equals(struct task_struct *a, unsigned long cookie)
{
	return is_task_rq_idle(a) || (a->core_cookie == cookie);
}

static inline bool cookie_match(struct task_struct *a, struct task_struct *b)
{
	if (is_task_rq_idle(a) || is_task_rq_idle(b))
		return true;

	return a->core_cookie == b->core_cookie;
}

// XXX fairness/fwd progress conditions
/*
 * Returns
 * - NULL if there is no runnable task for this class.
 * - the highest priority task for this runqueue if it matches
 *   rq->core->core_cookie or its priority is greater than max.
 * - Else returns idle_task.
 */
static struct task_struct *
pick_task(struct rq *rq, const struct sched_class *class, struct task_struct *max, bool in_fi)
{
	struct task_struct *class_pick, *cookie_pick;
	unsigned long cookie = rq->core->core_cookie;

	class_pick = class->pick_task(rq);
	if (!class_pick)
		return NULL;

	if (!cookie) {
		/*
		 * If class_pick is tagged, return it only if it has
		 * higher priority than max.
		 */
		if (max && class_pick->core_cookie &&
		    prio_less(class_pick, max, in_fi))
			return idle_sched_class.pick_task(rq);

		return class_pick;
	}

	/*
	 * If class_pick is idle or matches cookie, return early.
	 */
	if (cookie_equals(class_pick, cookie))
		return class_pick;

	cookie_pick = sched_core_find(rq, cookie);

	/*
	 * If class > max && class > cookie, it is the highest priority task on
	 * the core (so far) and it must be selected, otherwise we must go with
	 * the cookie pick in order to satisfy the constraint.
	 */
	if (prio_less(cookie_pick, class_pick, in_fi) &&
	    (!max || prio_less(max, class_pick, in_fi)))
		return class_pick;

	return cookie_pick;
}

extern void task_vruntime_update(struct rq *rq, struct task_struct *p, bool in_fi);

static struct task_struct *
pick_next_task(struct rq *rq, struct task_struct *prev, struct rq_flags *rf)
{
	struct task_struct *next, *max = NULL;
	const struct sched_class *class;
	const struct cpumask *smt_mask;
	bool fi_before = false;
	int i, j, cpu, occ = 0;
	bool need_sync;

	if (!sched_core_enabled(rq))
		return __pick_next_task(rq, prev, rf);

	cpu = cpu_of(rq);

	/* Stopper task is switching into idle, no need core-wide selection. */
	if (cpu_is_offline(cpu)) {
		/*
		 * Reset core_pick so that we don't enter the fastpath when
		 * coming online. core_pick would already be migrated to
		 * another cpu during offline.
		 */
		rq->core_pick = NULL;
		return __pick_next_task(rq, prev, rf);
	}

	/*
	 * If there were no {en,de}queues since we picked (IOW, the task
	 * pointers are all still valid), and we haven't scheduled the last
	 * pick yet, do so now.
	 *
	 * rq->core_pick can be NULL if no selection was made for a CPU because
	 * it was either offline or went offline during a sibling's core-wide
	 * selection. In this case, do a core-wide selection.
	 */
	if (rq->core->core_pick_seq == rq->core->core_task_seq &&
	    rq->core->core_pick_seq != rq->core_sched_seq &&
	    rq->core_pick) {
		WRITE_ONCE(rq->core_sched_seq, rq->core->core_pick_seq);

		next = rq->core_pick;
		if (next != prev) {
			put_prev_task(rq, prev);
			set_next_task(rq, next);
		}

		rq->core_pick = NULL;
		return next;
	}

	put_prev_task_balance(rq, prev, rf);

	smt_mask = cpu_smt_mask(cpu);
	need_sync = !!rq->core->core_cookie;

	/* reset state */
	rq->core->core_cookie = 0UL;
	if (rq->core->core_forceidle) {
		need_sync = true;
		fi_before = true;
		rq->core->core_forceidle = false;
	}

	/*
	 * core->core_task_seq, core->core_pick_seq, rq->core_sched_seq
	 *
	 * @task_seq guards the task state ({en,de}queues)
	 * @pick_seq is the @task_seq we did a selection on
	 * @sched_seq is the @pick_seq we scheduled
	 *
	 * However, preemptions can cause multiple picks on the same task set.
	 * 'Fix' this by also increasing @task_seq for every pick.
	 */
	rq->core->core_task_seq++;

	/*
	 * Optimize for common case where this CPU has no cookies
	 * and there are no cookied tasks running on siblings.
	 */
	if (!need_sync) {
		for_each_class(class) {
			next = class->pick_task(rq);
			if (next)
				break;
		}

		if (!next->core_cookie) {
			rq->core_pick = NULL;
			/*
			 * For robustness, update the min_vruntime_fi for
			 * unconstrained picks as well.
			 */
			WARN_ON_ONCE(fi_before);
			task_vruntime_update(rq, next, false);
			goto done;
		}
	}

	for_each_cpu(i, smt_mask) {
		struct rq *rq_i = cpu_rq(i);

		rq_i->core_pick = NULL;

		if (i != cpu)
			update_rq_clock(rq_i);
	}

	/*
	 * Try and select tasks for each sibling in descending sched_class
	 * order.
	 */
	for_each_class(class) {
again:
		for_each_cpu_wrap(i, smt_mask, cpu) {
			struct rq *rq_i = cpu_rq(i);
			struct task_struct *p;

			if (rq_i->core_pick)
				continue;

			/*
			 * If this sibling doesn't yet have a suitable task to
			 * run; ask for the most eligible task, given the
			 * highest priority task already selected for this
			 * core.
			 */
			p = pick_task(rq_i, class, max, fi_before);
			if (!p)
				continue;

			if (!is_task_rq_idle(p))
				occ++;

			rq_i->core_pick = p;
			if (rq_i->idle == p && rq_i->nr_running) {
				rq->core->core_forceidle = true;
				if (!fi_before)
					rq->core->core_forceidle_seq++;
			}

			/*
			 * If this new candidate is of higher priority than the
			 * previous; and they're incompatible; we need to wipe
			 * the slate and start over. pick_task makes sure that
			 * p's priority is more than max if it doesn't match
			 * max's cookie.
			 *
			 * NOTE: this is a linear max-filter and is thus bounded
			 * in execution time.
			 */
			if (!max || !cookie_match(max, p)) {
				struct task_struct *old_max = max;

				rq->core->core_cookie = p->core_cookie;
				max = p;

				if (old_max) {
					rq->core->core_forceidle = false;
					for_each_cpu(j, smt_mask) {
						if (j == i)
							continue;

						cpu_rq(j)->core_pick = NULL;
					}
					occ = 1;
					goto again;
				}
			}
		}
	}

	rq->core->core_pick_seq = rq->core->core_task_seq;
	next = rq->core_pick;
	rq->core_sched_seq = rq->core->core_pick_seq;

	/* Something should have been selected for current CPU */
	WARN_ON_ONCE(!next);

	/*
	 * Reschedule siblings
	 *
	 * NOTE: L1TF -- at this point we're no longer running the old task and
	 * sending an IPI (below) ensures the sibling will no longer be running
	 * their task. This ensures there is no inter-sibling overlap between
	 * non-matching user state.
	 */
	for_each_cpu(i, smt_mask) {
		struct rq *rq_i = cpu_rq(i);

		/*
		 * An online sibling might have gone offline before a task
		 * could be picked for it, or it might be offline but later
		 * happen to come online, but its too late and nothing was
		 * picked for it.  That's Ok - it will pick tasks for itself,
		 * so ignore it.
		 */
		if (!rq_i->core_pick)
			continue;

		/*
		 * Update for new !FI->FI transitions, or if continuing to be in !FI:
		 * fi_before     fi      update?
		 *  0            0       1
		 *  0            1       1
		 *  1            0       1
		 *  1            1       0
		 */
		if (!(fi_before && rq->core->core_forceidle))
			task_vruntime_update(rq_i, rq_i->core_pick, rq->core->core_forceidle);

		rq_i->core_pick->core_occupation = occ;

		if (i == cpu) {
			rq_i->core_pick = NULL;
			continue;
		}

		/* Did we break L1TF mitigation requirements? */
		WARN_ON_ONCE(!cookie_match(next, rq_i->core_pick));

		if (rq_i->curr == rq_i->core_pick) {
			rq_i->core_pick = NULL;
			continue;
		}

		resched_curr(rq_i);
	}

done:
	set_next_task(rq, next);
	return next;
}

static bool try_steal_cookie(int this, int that)
{
	struct rq *dst = cpu_rq(this), *src = cpu_rq(that);
	struct task_struct *p;
	unsigned long cookie;
	bool success = false;

	local_irq_disable();
	double_rq_lock(dst, src);

	cookie = dst->core->core_cookie;
	if (!cookie)
		goto unlock;

	if (dst->curr != dst->idle)
		goto unlock;

	p = sched_core_find(src, cookie);
	if (p == src->idle)
		goto unlock;

	do {
		if (p == src->core_pick || p == src->curr)
			goto next;

		if (!cpumask_test_cpu(this, &p->cpus_mask))
			goto next;

		if (p->core_occupation > dst->idle->core_occupation)
			goto next;

		deactivate_task(src, p, 0);
		set_task_cpu(p, this);
		activate_task(dst, p, 0);

		resched_curr(dst);

		success = true;
		break;

next:
		p = sched_core_next(p, cookie);
	} while (p);

unlock:
	double_rq_unlock(dst, src);
	local_irq_enable();

	return success;
}

static bool steal_cookie_task(int cpu, struct sched_domain *sd)
{
	int i;

	for_each_cpu_wrap(i, sched_domain_span(sd), cpu) {
		if (i == cpu)
			continue;

		if (need_resched())
			break;

		if (try_steal_cookie(cpu, i))
			return true;
	}

	return false;
}

static void sched_core_balance(struct rq *rq)
{
	struct sched_domain *sd;
	int cpu = cpu_of(rq);

	preempt_disable();
	rcu_read_lock();
	raw_spin_rq_unlock_irq(rq);
	for_each_domain(cpu, sd) {
		if (need_resched())
			break;

		if (steal_cookie_task(cpu, sd))
			break;
	}
	raw_spin_rq_lock_irq(rq);
	rcu_read_unlock();
	preempt_enable();
}

static DEFINE_PER_CPU(struct callback_head, core_balance_head);

void queue_core_balance(struct rq *rq)
{
	if (!sched_core_enabled(rq))
		return;

	if (!rq->core->core_cookie)
		return;

	if (!rq->nr_running) /* not forced idle */
		return;

	queue_balance_callback(rq, &per_cpu(core_balance_head, rq->cpu), sched_core_balance);
}

static void sched_core_cpu_starting(unsigned int cpu)
{
	const struct cpumask *smt_mask = cpu_smt_mask(cpu);
	struct rq *rq = cpu_rq(cpu), *core_rq = NULL;
	unsigned long flags;
	int t;

	sched_core_lock(cpu, &flags);

	WARN_ON_ONCE(rq->core != rq);

	/* if we're the first, we'll be our own leader */
	if (cpumask_weight(smt_mask) == 1)
		goto unlock;

	/* find the leader */
	for_each_cpu(t, smt_mask) {
		if (t == cpu)
			continue;
		rq = cpu_rq(t);
		if (rq->core == rq) {
			core_rq = rq;
			break;
		}
	}

	if (WARN_ON_ONCE(!core_rq)) /* whoopsie */
		goto unlock;

	/* install and validate core_rq */
	for_each_cpu(t, smt_mask) {
		rq = cpu_rq(t);

		if (t == cpu)
			rq->core = core_rq;

		WARN_ON_ONCE(rq->core != core_rq);
	}

unlock:
	sched_core_unlock(cpu, &flags);
}

static void sched_core_cpu_deactivate(unsigned int cpu)
{
	const struct cpumask *smt_mask = cpu_smt_mask(cpu);
	struct rq *rq = cpu_rq(cpu), *core_rq = NULL;
	unsigned long flags;
	int t;

	sched_core_lock(cpu, &flags);

	/* if we're the last man standing, nothing to do */
	if (cpumask_weight(smt_mask) == 1) {
		WARN_ON_ONCE(rq->core != rq);
		goto unlock;
	}

	/* if we're not the leader, nothing to do */
	if (rq->core != rq)
		goto unlock;

	/* find a new leader */
	for_each_cpu(t, smt_mask) {
		if (t == cpu)
			continue;
		core_rq = cpu_rq(t);
		break;
	}

	if (WARN_ON_ONCE(!core_rq)) /* impossible */
		goto unlock;

	/* copy the shared state to the new leader */
	core_rq->core_task_seq      = rq->core_task_seq;
	core_rq->core_pick_seq      = rq->core_pick_seq;
	core_rq->core_cookie        = rq->core_cookie;
	core_rq->core_forceidle     = rq->core_forceidle;
	core_rq->core_forceidle_seq = rq->core_forceidle_seq;

	/* install new leader */
	for_each_cpu(t, smt_mask) {
		rq = cpu_rq(t);
		rq->core = core_rq;
	}

unlock:
	sched_core_unlock(cpu, &flags);
}

static inline void sched_core_cpu_dying(unsigned int cpu)
{
	struct rq *rq = cpu_rq(cpu);

	if (rq->core != rq)
		rq->core = rq;
}

#else /* !CONFIG_SCHED_CORE */

static inline void sched_core_cpu_starting(unsigned int cpu) {}
static inline void sched_core_cpu_deactivate(unsigned int cpu) {}
static inline void sched_core_cpu_dying(unsigned int cpu) {}

static struct task_struct *
pick_next_task(struct rq *rq, struct task_struct *prev, struct rq_flags *rf)
{
	return __pick_next_task(rq, prev, rf);
}

#endif /* CONFIG_SCHED_CORE */

/*
 * Constants for the sched_mode argument of __schedule().
 *
 * The mode argument allows RT enabled kernels to differentiate a
 * preemption from blocking on an 'sleeping' spin/rwlock. Note that
 * SM_MASK_PREEMPT for !RT has all bits set, which allows the compiler to
 * optimize the AND operation out and just check for zero.
 */
#define SM_NONE			0x0
#define SM_PREEMPT		0x1
#define SM_RTLOCK_WAIT		0x2

#ifndef CONFIG_PREEMPT_RT
# define SM_MASK_PREEMPT	(~0U)
#else
# define SM_MASK_PREEMPT	SM_PREEMPT
#endif

/*
 * __schedule() is the main scheduler function.
 *
 * The main means of driving the scheduler and thus entering this function are:
 *
 *   1. Explicit blocking: mutex, semaphore, waitqueue, etc.
 *
 *   2. TIF_NEED_RESCHED flag is checked on interrupt and userspace return
 *      paths. For example, see arch/x86/entry_64.S.
 *
 *      To drive preemption between tasks, the scheduler sets the flag in timer
 *      interrupt handler scheduler_tick().
 *
 *   3. Wakeups don't really cause entry into schedule(). They add a
 *      task to the run-queue and that's it.
 *
 *      Now, if the new task added to the run-queue preempts the current
 *      task, then the wakeup sets TIF_NEED_RESCHED and schedule() gets
 *      called on the nearest possible occasion:
 *
 *       - If the kernel is preemptible (CONFIG_PREEMPTION=y):
 *
 *         - in syscall or exception context, at the next outmost
 *           preempt_enable(). (this might be as soon as the wake_up()'s
 *           spin_unlock()!)
 *
 *         - in IRQ context, return from interrupt-handler to
 *           preemptible context
 *
 *       - If the kernel is not preemptible (CONFIG_PREEMPTION is not set)
 *         then at the next:
 *
 *          - cond_resched() call
 *          - explicit schedule() call
 *          - return from syscall or exception to user-space
 *          - return from interrupt-handler to user-space
 *
 * WARNING: must be called with preemption disabled!
 */

/*
 * IAMROOT, 2022.11.26:
 * - papago
 *   __schedule()은 주요 스케줄러 함수입니다.
 *   스케줄러를 구동하여 이 기능에 들어가는 주요 수단은 다음과 같습니다.
 *
 *   1. 명시적 차단: mutex, semaphore, waitqueue 등
 *
 *   2. TIF_NEED_RESCHED 플래그는 인터럽트 및 사용자 공간 반환
 *   경로에서 확인됩니다. 예를 들어 arch/x86/entry_64.S를 참조하세요.
 *
 *   작업 간의 선점을 유도하기 위해 스케줄러는 타이머 인터럽트 핸들러
 *   scheduler_tick()에 플래그를 설정합니다.
 *
 *   3. 깨우기는 실제로 schedule()에 진입하지 않습니다. 그들은 실행
 *   대기열에 작업을 추가하고 그게 다입니다.
 *
 *   이제 run-queue에 추가된 새 작업이 현재 작업을 선점하면 wakeup은
 *   TIF_NEED_RESCHED를 설정하고 schedule()은 가장 가까운 가능한
 *   경우에 호출됩니다. 
 *
 *   - 커널이 선점형인 경우(CONFIG_PREEMPTION=y):
 *
 *   - syscall 또는 예외 컨텍스트에서 다음으로 가장 바깥쪽의
 *   preempt_enable()에서. (이는 wake_up()의 spin_unlock()이 실행되는
 *   즉시 가능합니다!)
 *
 *   - IRQ 컨텍스트에서 인터럽트 핸들러에서 선점형 컨텍스트로 반환
 *   - 커널이 선점형이 아닌 경우(CONFIG_PREEMPTION이 설정되지 않음)
 *   다음에서:
 *
 *   - cond_resched() 호출
 *   - 명시적인 schedule() 호출
 *   - 시스템 호출 또는 예외에서 사용자 공간으로 반환
 *   - 인터럽트 핸들러에서 사용자 공간으로 복귀
 *
 *   경고: 선점을 비활성화한 상태로 호출해야 합니다!.
 * - TODO
 */
static void __sched notrace __schedule(unsigned int sched_mode)
{
	struct task_struct *prev, *next;
	unsigned long *switch_count;
	unsigned long prev_state;
	struct rq_flags rf;
	struct rq *rq;
	int cpu;

	cpu = smp_processor_id();
	rq = cpu_rq(cpu);
	prev = rq->curr;

	schedule_debug(prev, !!sched_mode);

	if (sched_feat(HRTICK) || sched_feat(HRTICK_DL))
		hrtick_clear(rq);

	local_irq_disable();
	rcu_note_context_switch(!!sched_mode);

	/*
	 * Make sure that signal_pending_state()->signal_pending() below
	 * can't be reordered with __set_current_state(TASK_INTERRUPTIBLE)
	 * done by the caller to avoid the race with signal_wake_up():
	 *
	 * __set_current_state(@state)		signal_wake_up()
	 * schedule()				  set_tsk_thread_flag(p, TIF_SIGPENDING)
	 *					  wake_up_state(p, state)
	 *   LOCK rq->lock			    LOCK p->pi_state
	 *   smp_mb__after_spinlock()		    smp_mb__after_spinlock()
	 *     if (signal_pending_state())	    if (p->state & @state)
	 *
	 * Also, the membarrier system call requires a full memory barrier
	 * after coming from user-space, before storing to rq->curr.
	 */
/*
 * IAMROOT, 2022.11.26:
 * - papago
 *   signal_wake_up()과의 경합을 피하기 위해 호출자가 수행한
 *   __set_current_state(TASK_INTERRUPTIBLE)로 아래의
 *   signal_pending_state()->signal_pending()을 재정렬할 수 없는지
 *   확인하십시오.
 *
 * __set_current_state(@state)		signal_wake_up()
 * schedule()				  set_tsk_thread_flag(p, TIF_SIGPENDING)
 *					  wake_up_state(p, state)
 *   LOCK rq->lock			    LOCK p->pi_state
 *   smp_mb__after_spinlock()		    smp_mb__after_spinlock()
 *     if (signal_pending_state())	    if (p->state & @state)
 *
 *
 *   또한 membarrier 시스템 호출은 사용자 공간에서 온 후 rq->curr에
 *   저장하기 전에 전체 메모리 장벽이 필요합니다.
 */
	rq_lock(rq, &rf);
	smp_mb__after_spinlock();

	/* Promote REQ to ACT */
	rq->clock_update_flags <<= 1;
	update_rq_clock(rq);

	switch_count = &prev->nivcsw;

	/*
	 * We must load prev->state once (task_struct::state is volatile), such
	 * that:
	 *
	 *  - we form a control dependency vs deactivate_task() below.
	 *  - ptrace_{,un}freeze_traced() can change ->state underneath us.
	 */
/*
 * IAMROOT, 2022.11.26:
 * - papago
 *   다음과 같이 prev->state를 한 번 로드해야 합니다
 *   (task_struct::state는 휘발성임).
 *   - 아래에서 제어 종속성 대 deactivate_task()를 형성합니다.
 *   - ptrace_{,un}freeze_traced()는 우리 밑에서 ->상태를 변경할
 *   수 있습니다.
 */
	prev_state = READ_ONCE(prev->__state);
	if (!(sched_mode & SM_MASK_PREEMPT) && prev_state) {
		if (signal_pending_state(prev_state, prev)) {
			WRITE_ONCE(prev->__state, TASK_RUNNING);
		} else {
			prev->sched_contributes_to_load =
				(prev_state & TASK_UNINTERRUPTIBLE) &&
				!(prev_state & TASK_NOLOAD) &&
				!(prev->flags & PF_FROZEN);

			if (prev->sched_contributes_to_load)
				rq->nr_uninterruptible++;

			/*
			 * __schedule()			ttwu()
			 *   prev_state = prev->state;    if (p->on_rq && ...)
			 *   if (prev_state)		    goto out;
			 *     p->on_rq = 0;		  smp_acquire__after_ctrl_dep();
			 *				  p->state = TASK_WAKING
			 *
			 * Where __schedule() and ttwu() have matching control dependencies.
			 *
			 * After this, schedule() must not care about p->state any more.
			 */
			deactivate_task(rq, prev, DEQUEUE_SLEEP | DEQUEUE_NOCLOCK);

			if (prev->in_iowait) {
				atomic_inc(&rq->nr_iowait);
				delayacct_blkio_start();
			}
		}
		switch_count = &prev->nvcsw;
	}

	next = pick_next_task(rq, prev, &rf);
	clear_tsk_need_resched(prev);
	clear_preempt_need_resched();
#ifdef CONFIG_SCHED_DEBUG
	rq->last_seen_need_resched_ns = 0;
#endif

	if (likely(prev != next)) {
		rq->nr_switches++;
		/*
		 * RCU users of rcu_dereference(rq->curr) may not see
		 * changes to task_struct made by pick_next_task().
		 */
		RCU_INIT_POINTER(rq->curr, next);
		/*
		 * The membarrier system call requires each architecture
		 * to have a full memory barrier after updating
		 * rq->curr, before returning to user-space.
		 *
		 * Here are the schemes providing that barrier on the
		 * various architectures:
		 * - mm ? switch_mm() : mmdrop() for x86, s390, sparc, PowerPC.
		 *   switch_mm() rely on membarrier_arch_switch_mm() on PowerPC.
		 * - finish_lock_switch() for weakly-ordered
		 *   architectures where spin_unlock is a full barrier,
		 * - switch_to() for arm64 (weakly-ordered, spin_unlock
		 *   is a RELEASE barrier),
		 */
		++*switch_count;

		migrate_disable_switch(rq, prev);
		psi_sched_switch(prev, next, !task_on_rq_queued(prev));

		trace_sched_switch(sched_mode & SM_MASK_PREEMPT, prev, next);

		/* Also unlocks the rq: */
		rq = context_switch(rq, prev, next, &rf);
	} else {
		rq->clock_update_flags &= ~(RQCF_ACT_SKIP|RQCF_REQ_SKIP);

		rq_unpin_lock(rq, &rf);
		__balance_callbacks(rq);
		raw_spin_rq_unlock_irq(rq);
	}
}

void __noreturn do_task_dead(void)
{
	/* Causes final put_task_struct in finish_task_switch(): */
	set_special_state(TASK_DEAD);

	/* Tell freezer to ignore us: */
	current->flags |= PF_NOFREEZE;

	__schedule(SM_NONE);
	BUG();

	/* Avoid "noreturn function does return" - but don't continue if BUG() is a NOP: */
	for (;;)
		cpu_relax();
}

/*
 * IAMROOT, 2022.11.26:
 * - TODO
 */
static inline void sched_submit_work(struct task_struct *tsk)
{
	unsigned int task_flags;

	if (task_is_running(tsk))
		return;

	task_flags = tsk->flags;
	/*
	 * If a worker went to sleep, notify and ask workqueue whether
	 * it wants to wake up a task to maintain concurrency.
	 * As this function is called inside the schedule() context,
	 * we disable preemption to avoid it calling schedule() again
	 * in the possible wakeup of a kworker and because wq_worker_sleeping()
	 * requires it.
	 */
/*
 * IAMROOT, 2022.11.26:
 * - papago
 *   작업자가 잠들면 동시성을 유지하기 위해 작업을 깨울 것인지 작업
 *   대기열에 알리고 요청합니다.
 *   이 함수는 schedule() 컨텍스트 내에서 호출되므로 kworker의 가능한
 *   웨이크업에서 schedule()을 다시 호출하는 것을 방지하고
 *   wq_worker_sleeping()이 이를 필요로 하기 때문에 선점을
 *   비활성화합니다.
 */
	if (task_flags & (PF_WQ_WORKER | PF_IO_WORKER)) {
		preempt_disable();
		if (task_flags & PF_WQ_WORKER)
			wq_worker_sleeping(tsk);
		else
			io_wq_worker_sleeping(tsk);
		preempt_enable_no_resched();
	}

	if (tsk_is_pi_blocked(tsk))
		return;

	/*
	 * If we are going to sleep and we have plugged IO queued,
	 * make sure to submit it to avoid deadlocks.
	 */
/*
 * IAMROOT, 2022.11.26:
 * - papago
 *   잠을 자려고 하고 대기 중인 IO를 연결한 경우 교착 상태를 피하기
 *   위해 제출해야 합니다.
 */
	if (blk_needs_flush_plug(tsk))
		blk_schedule_flush_plug(tsk);
}

static void sched_update_worker(struct task_struct *tsk)
{
	if (tsk->flags & (PF_WQ_WORKER | PF_IO_WORKER)) {
		if (tsk->flags & PF_WQ_WORKER)
			wq_worker_running(tsk);
		else
			io_wq_worker_running(tsk);
	}
}

/*
 * IAMROOT, 2022.11.26:
 * - TODO
 */
asmlinkage __visible void __sched schedule(void)
{
	struct task_struct *tsk = current;

	sched_submit_work(tsk);
	do {
		preempt_disable();
		__schedule(SM_NONE);
		sched_preempt_enable_no_resched();
	} while (need_resched());
	sched_update_worker(tsk);
}
EXPORT_SYMBOL(schedule);

/*
 * synchronize_rcu_tasks() makes sure that no task is stuck in preempted
 * state (have scheduled out non-voluntarily) by making sure that all
 * tasks have either left the run queue or have gone into user space.
 * As idle tasks do not do either, they must not ever be preempted
 * (schedule out non-voluntarily).
 *
 * schedule_idle() is similar to schedule_preempt_disable() except that it
 * never enables preemption because it does not call sched_submit_work().
 */
void __sched schedule_idle(void)
{
	/*
	 * As this skips calling sched_submit_work(), which the idle task does
	 * regardless because that function is a nop when the task is in a
	 * TASK_RUNNING state, make sure this isn't used someplace that the
	 * current task can be in any other state. Note, idle is always in the
	 * TASK_RUNNING state.
	 */
	WARN_ON_ONCE(current->__state);
	do {
		__schedule(SM_NONE);
	} while (need_resched());
}

#if defined(CONFIG_CONTEXT_TRACKING) && !defined(CONFIG_HAVE_CONTEXT_TRACKING_OFFSTACK)
asmlinkage __visible void __sched schedule_user(void)
{
	/*
	 * If we come here after a random call to set_need_resched(),
	 * or we have been woken up remotely but the IPI has not yet arrived,
	 * we haven't yet exited the RCU idle mode. Do it here manually until
	 * we find a better solution.
	 *
	 * NB: There are buggy callers of this function.  Ideally we
	 * should warn if prev_state != CONTEXT_USER, but that will trigger
	 * too frequently to make sense yet.
	 */
	enum ctx_state prev_state = exception_enter();
	schedule();
	exception_exit(prev_state);
}
#endif

/**
 * schedule_preempt_disabled - called with preemption disabled
 *
 * Returns with preemption disabled. Note: preempt_count must be 1
 */
void __sched schedule_preempt_disabled(void)
{
	sched_preempt_enable_no_resched();
	schedule();
	preempt_disable();
}

#ifdef CONFIG_PREEMPT_RT
void __sched notrace schedule_rtlock(void)
{
	do {
		preempt_disable();
		__schedule(SM_RTLOCK_WAIT);
		sched_preempt_enable_no_resched();
	} while (need_resched());
}
NOKPROBE_SYMBOL(schedule_rtlock);
#endif

static void __sched notrace preempt_schedule_common(void)
{
	do {
		/*
		 * Because the function tracer can trace preempt_count_sub()
		 * and it also uses preempt_enable/disable_notrace(), if
		 * NEED_RESCHED is set, the preempt_enable_notrace() called
		 * by the function tracer will call this function again and
		 * cause infinite recursion.
		 *
		 * Preemption must be disabled here before the function
		 * tracer can trace. Break up preempt_disable() into two
		 * calls. One to disable preemption without fear of being
		 * traced. The other to still record the preemption latency,
		 * which can also be traced by the function tracer.
		 */
		preempt_disable_notrace();
		preempt_latency_start(1);
		__schedule(SM_PREEMPT);
		preempt_latency_stop(1);
		preempt_enable_no_resched_notrace();

		/*
		 * Check again in case we missed a preemption opportunity
		 * between schedule and now.
		 */
	} while (need_resched());
}

#ifdef CONFIG_PREEMPTION
/*
 * This is the entry point to schedule() from in-kernel preemption
 * off of preempt_enable.
 */
asmlinkage __visible void __sched notrace preempt_schedule(void)
{
	/*
	 * If there is a non-zero preempt_count or interrupts are disabled,
	 * we do not want to preempt the current task. Just return..
	 */
	if (likely(!preemptible()))
		return;

	preempt_schedule_common();
}
NOKPROBE_SYMBOL(preempt_schedule);
EXPORT_SYMBOL(preempt_schedule);

#ifdef CONFIG_PREEMPT_DYNAMIC
DEFINE_STATIC_CALL(preempt_schedule, __preempt_schedule_func);
EXPORT_STATIC_CALL_TRAMP(preempt_schedule);
#endif


/**
 * preempt_schedule_notrace - preempt_schedule called by tracing
 *
 * The tracing infrastructure uses preempt_enable_notrace to prevent
 * recursion and tracing preempt enabling caused by the tracing
 * infrastructure itself. But as tracing can happen in areas coming
 * from userspace or just about to enter userspace, a preempt enable
 * can occur before user_exit() is called. This will cause the scheduler
 * to be called when the system is still in usermode.
 *
 * To prevent this, the preempt_enable_notrace will use this function
 * instead of preempt_schedule() to exit user context if needed before
 * calling the scheduler.
 */
asmlinkage __visible void __sched notrace preempt_schedule_notrace(void)
{
	enum ctx_state prev_ctx;

	if (likely(!preemptible()))
		return;

	do {
		/*
		 * Because the function tracer can trace preempt_count_sub()
		 * and it also uses preempt_enable/disable_notrace(), if
		 * NEED_RESCHED is set, the preempt_enable_notrace() called
		 * by the function tracer will call this function again and
		 * cause infinite recursion.
		 *
		 * Preemption must be disabled here before the function
		 * tracer can trace. Break up preempt_disable() into two
		 * calls. One to disable preemption without fear of being
		 * traced. The other to still record the preemption latency,
		 * which can also be traced by the function tracer.
		 */
		preempt_disable_notrace();
		preempt_latency_start(1);
		/*
		 * Needs preempt disabled in case user_exit() is traced
		 * and the tracer calls preempt_enable_notrace() causing
		 * an infinite recursion.
		 */
		prev_ctx = exception_enter();
		__schedule(SM_PREEMPT);
		exception_exit(prev_ctx);

		preempt_latency_stop(1);
		preempt_enable_no_resched_notrace();
	} while (need_resched());
}
EXPORT_SYMBOL_GPL(preempt_schedule_notrace);

#ifdef CONFIG_PREEMPT_DYNAMIC
DEFINE_STATIC_CALL(preempt_schedule_notrace, __preempt_schedule_notrace_func);
EXPORT_STATIC_CALL_TRAMP(preempt_schedule_notrace);
#endif

#endif /* CONFIG_PREEMPTION */

#ifdef CONFIG_PREEMPT_DYNAMIC

#include <linux/entry-common.h>

/*
 * SC:cond_resched
 * SC:might_resched
 * SC:preempt_schedule
 * SC:preempt_schedule_notrace
 * SC:irqentry_exit_cond_resched
 *
 *
 * NONE:
 *   cond_resched               <- __cond_resched
 *   might_resched              <- RET0
 *   preempt_schedule           <- NOP
 *   preempt_schedule_notrace   <- NOP
 *   irqentry_exit_cond_resched <- NOP
 *
 * VOLUNTARY:
 *   cond_resched               <- __cond_resched
 *   might_resched              <- __cond_resched
 *   preempt_schedule           <- NOP
 *   preempt_schedule_notrace   <- NOP
 *   irqentry_exit_cond_resched <- NOP
 *
 * FULL:
 *   cond_resched               <- RET0
 *   might_resched              <- RET0
 *   preempt_schedule           <- preempt_schedule
 *   preempt_schedule_notrace   <- preempt_schedule_notrace
 *   irqentry_exit_cond_resched <- irqentry_exit_cond_resched
 */

enum {
	preempt_dynamic_none = 0,
	preempt_dynamic_voluntary,
	preempt_dynamic_full,
};

int preempt_dynamic_mode = preempt_dynamic_full;

int sched_dynamic_mode(const char *str)
{
	if (!strcmp(str, "none"))
		return preempt_dynamic_none;

	if (!strcmp(str, "voluntary"))
		return preempt_dynamic_voluntary;

	if (!strcmp(str, "full"))
		return preempt_dynamic_full;

	return -EINVAL;
}

void sched_dynamic_update(int mode)
{
	/*
	 * Avoid {NONE,VOLUNTARY} -> FULL transitions from ever ending up in
	 * the ZERO state, which is invalid.
	 */
	static_call_update(cond_resched, __cond_resched);
	static_call_update(might_resched, __cond_resched);
	static_call_update(preempt_schedule, __preempt_schedule_func);
	static_call_update(preempt_schedule_notrace, __preempt_schedule_notrace_func);
	static_call_update(irqentry_exit_cond_resched, irqentry_exit_cond_resched);

	switch (mode) {
	case preempt_dynamic_none:
		static_call_update(cond_resched, __cond_resched);
		static_call_update(might_resched, (void *)&__static_call_return0);
		static_call_update(preempt_schedule, NULL);
		static_call_update(preempt_schedule_notrace, NULL);
		static_call_update(irqentry_exit_cond_resched, NULL);
		pr_info("Dynamic Preempt: none\n");
		break;

	case preempt_dynamic_voluntary:
		static_call_update(cond_resched, __cond_resched);
		static_call_update(might_resched, __cond_resched);
		static_call_update(preempt_schedule, NULL);
		static_call_update(preempt_schedule_notrace, NULL);
		static_call_update(irqentry_exit_cond_resched, NULL);
		pr_info("Dynamic Preempt: voluntary\n");
		break;

	case preempt_dynamic_full:
		static_call_update(cond_resched, (void *)&__static_call_return0);
		static_call_update(might_resched, (void *)&__static_call_return0);
		static_call_update(preempt_schedule, __preempt_schedule_func);
		static_call_update(preempt_schedule_notrace, __preempt_schedule_notrace_func);
		static_call_update(irqentry_exit_cond_resched, irqentry_exit_cond_resched);
		pr_info("Dynamic Preempt: full\n");
		break;
	}

	preempt_dynamic_mode = mode;
}

static int __init setup_preempt_mode(char *str)
{
	int mode = sched_dynamic_mode(str);
	if (mode < 0) {
		pr_warn("Dynamic Preempt: unsupported mode: %s\n", str);
		return 1;
	}

	sched_dynamic_update(mode);
	return 0;
}
__setup("preempt=", setup_preempt_mode);

#endif /* CONFIG_PREEMPT_DYNAMIC */

/*
 * This is the entry point to schedule() from kernel preemption
 * off of irq context.
 * Note, that this is called and return with irqs disabled. This will
 * protect us against recursive calling from irq.
 */
asmlinkage __visible void __sched preempt_schedule_irq(void)
{
	enum ctx_state prev_state;

	/* Catch callers which need to be fixed */
	BUG_ON(preempt_count() || !irqs_disabled());

	prev_state = exception_enter();

	do {
		preempt_disable();
		local_irq_enable();
		__schedule(SM_PREEMPT);
		local_irq_disable();
		sched_preempt_enable_no_resched();
	} while (need_resched());

	exception_exit(prev_state);
}

int default_wake_function(wait_queue_entry_t *curr, unsigned mode, int wake_flags,
			  void *key)
{
	WARN_ON_ONCE(IS_ENABLED(CONFIG_SCHED_DEBUG) && wake_flags & ~WF_SYNC);
	return try_to_wake_up(curr->private, mode, wake_flags);
}
EXPORT_SYMBOL(default_wake_function);

static void __setscheduler_prio(struct task_struct *p, int prio)
{
	if (dl_prio(prio))
		p->sched_class = &dl_sched_class;
	else if (rt_prio(prio))
		p->sched_class = &rt_sched_class;
	else
		p->sched_class = &fair_sched_class;

	p->prio = prio;
}

#ifdef CONFIG_RT_MUTEXES

static inline int __rt_effective_prio(struct task_struct *pi_task, int prio)
{
	if (pi_task)
		prio = min(prio, pi_task->prio);

	return prio;
}

static inline int rt_effective_prio(struct task_struct *p, int prio)
{
	struct task_struct *pi_task = rt_mutex_get_top_task(p);

	return __rt_effective_prio(pi_task, prio);
}

/*
 * rt_mutex_setprio - set the current priority of a task
 * @p: task to boost
 * @pi_task: donor task
 *
 * This function changes the 'effective' priority of a task. It does
 * not touch ->normal_prio like __setscheduler().
 *
 * Used by the rt_mutex code to implement priority inheritance
 * logic. Call site only calls if the priority of the task changed.
 */
void rt_mutex_setprio(struct task_struct *p, struct task_struct *pi_task)
{
	int prio, oldprio, queued, running, queue_flag =
		DEQUEUE_SAVE | DEQUEUE_MOVE | DEQUEUE_NOCLOCK;
	const struct sched_class *prev_class;
	struct rq_flags rf;
	struct rq *rq;

	/* XXX used to be waiter->prio, not waiter->task->prio */
	prio = __rt_effective_prio(pi_task, p->normal_prio);

	/*
	 * If nothing changed; bail early.
	 */
	if (p->pi_top_task == pi_task && prio == p->prio && !dl_prio(prio))
		return;

	rq = __task_rq_lock(p, &rf);
	update_rq_clock(rq);
	/*
	 * Set under pi_lock && rq->lock, such that the value can be used under
	 * either lock.
	 *
	 * Note that there is loads of tricky to make this pointer cache work
	 * right. rt_mutex_slowunlock()+rt_mutex_postunlock() work together to
	 * ensure a task is de-boosted (pi_task is set to NULL) before the
	 * task is allowed to run again (and can exit). This ensures the pointer
	 * points to a blocked task -- which guarantees the task is present.
	 */
	p->pi_top_task = pi_task;

	/*
	 * For FIFO/RR we only need to set prio, if that matches we're done.
	 */
	if (prio == p->prio && !dl_prio(prio))
		goto out_unlock;

	/*
	 * Idle task boosting is a nono in general. There is one
	 * exception, when PREEMPT_RT and NOHZ is active:
	 *
	 * The idle task calls get_next_timer_interrupt() and holds
	 * the timer wheel base->lock on the CPU and another CPU wants
	 * to access the timer (probably to cancel it). We can safely
	 * ignore the boosting request, as the idle CPU runs this code
	 * with interrupts disabled and will complete the lock
	 * protected section without being interrupted. So there is no
	 * real need to boost.
	 */
	if (unlikely(p == rq->idle)) {
		WARN_ON(p != rq->curr);
		WARN_ON(p->pi_blocked_on);
		goto out_unlock;
	}

	trace_sched_pi_setprio(p, pi_task);
	oldprio = p->prio;

	if (oldprio == prio)
		queue_flag &= ~DEQUEUE_MOVE;

	prev_class = p->sched_class;
	queued = task_on_rq_queued(p);
	running = task_current(rq, p);
	if (queued)
		dequeue_task(rq, p, queue_flag);
	if (running)
		put_prev_task(rq, p);

	/*
	 * Boosting condition are:
	 * 1. -rt task is running and holds mutex A
	 *      --> -dl task blocks on mutex A
	 *
	 * 2. -dl task is running and holds mutex A
	 *      --> -dl task blocks on mutex A and could preempt the
	 *          running task
	 */
	if (dl_prio(prio)) {
		if (!dl_prio(p->normal_prio) ||
		    (pi_task && dl_prio(pi_task->prio) &&
		     dl_entity_preempt(&pi_task->dl, &p->dl))) {
			p->dl.pi_se = pi_task->dl.pi_se;
			queue_flag |= ENQUEUE_REPLENISH;
		} else {
			p->dl.pi_se = &p->dl;
		}
	} else if (rt_prio(prio)) {
		if (dl_prio(oldprio))
			p->dl.pi_se = &p->dl;
		if (oldprio < prio)
			queue_flag |= ENQUEUE_HEAD;
	} else {
		if (dl_prio(oldprio))
			p->dl.pi_se = &p->dl;
		if (rt_prio(oldprio))
			p->rt.timeout = 0;
	}

	__setscheduler_prio(p, prio);

	if (queued)
		enqueue_task(rq, p, queue_flag);
	if (running)
		set_next_task(rq, p);

	check_class_changed(rq, p, prev_class, oldprio);
out_unlock:
	/* Avoid rq from going away on us: */
	preempt_disable();

	rq_unpin_lock(rq, &rf);
	__balance_callbacks(rq);
	raw_spin_rq_unlock(rq);

	preempt_enable();
}
#else
static inline int rt_effective_prio(struct task_struct *p, int prio)
{
	return prio;
}
#endif

void set_user_nice(struct task_struct *p, long nice)
{
	bool queued, running;
	int old_prio;
	struct rq_flags rf;
	struct rq *rq;

	if (task_nice(p) == nice || nice < MIN_NICE || nice > MAX_NICE)
		return;
	/*
	 * We have to be careful, if called from sys_setpriority(),
	 * the task might be in the middle of scheduling on another CPU.
	 */
	rq = task_rq_lock(p, &rf);
	update_rq_clock(rq);

	/*
	 * The RT priorities are set via sched_setscheduler(), but we still
	 * allow the 'normal' nice value to be set - but as expected
	 * it won't have any effect on scheduling until the task is
	 * SCHED_DEADLINE, SCHED_FIFO or SCHED_RR:
	 */
	if (task_has_dl_policy(p) || task_has_rt_policy(p)) {
		p->static_prio = NICE_TO_PRIO(nice);
		goto out_unlock;
	}
	queued = task_on_rq_queued(p);
	running = task_current(rq, p);
	if (queued)
		dequeue_task(rq, p, DEQUEUE_SAVE | DEQUEUE_NOCLOCK);
	if (running)
		put_prev_task(rq, p);

	p->static_prio = NICE_TO_PRIO(nice);
	set_load_weight(p, true);
	old_prio = p->prio;
	p->prio = effective_prio(p);

	if (queued)
		enqueue_task(rq, p, ENQUEUE_RESTORE | ENQUEUE_NOCLOCK);
	if (running)
		set_next_task(rq, p);

	/*
	 * If the task increased its priority or is running and
	 * lowered its priority, then reschedule its CPU:
	 */
	p->sched_class->prio_changed(rq, p, old_prio);

out_unlock:
	task_rq_unlock(rq, p, &rf);
}
EXPORT_SYMBOL(set_user_nice);

/*
 * can_nice - check if a task can reduce its nice value
 * @p: task
 * @nice: nice value
 */
int can_nice(const struct task_struct *p, const int nice)
{
	/* Convert nice value [19,-20] to rlimit style value [1,40]: */
	int nice_rlim = nice_to_rlimit(nice);

	return (nice_rlim <= task_rlimit(p, RLIMIT_NICE) ||
		capable(CAP_SYS_NICE));
}

#ifdef __ARCH_WANT_SYS_NICE

/*
 * sys_nice - change the priority of the current process.
 * @increment: priority increment
 *
 * sys_setpriority is a more generic, but much slower function that
 * does similar things.
 */
SYSCALL_DEFINE1(nice, int, increment)
{
	long nice, retval;

	/*
	 * Setpriority might change our priority at the same moment.
	 * We don't have to worry. Conceptually one call occurs first
	 * and we have a single winner.
	 */
	increment = clamp(increment, -NICE_WIDTH, NICE_WIDTH);
	nice = task_nice(current) + increment;

	nice = clamp_val(nice, MIN_NICE, MAX_NICE);
	if (increment < 0 && !can_nice(current, nice))
		return -EPERM;

	retval = security_task_setnice(current, nice);
	if (retval)
		return retval;

	set_user_nice(current, nice);
	return 0;
}

#endif

/**
 * task_prio - return the priority value of a given task.
 * @p: the task in question.
 *
 * Return: The priority value as seen by users in /proc.
 *
 * sched policy         return value   kernel prio    user prio/nice
 *
 * normal, batch, idle     [0 ... 39]  [100 ... 139]          0/[-20 ... 19]
 * fifo, rr             [-2 ... -100]     [98 ... 0]  [1 ... 99]
 * deadline                     -101             -1           0
 */
int task_prio(const struct task_struct *p)
{
	return p->prio - MAX_RT_PRIO;
}

/**
 * idle_cpu - is a given CPU idle currently?
 * @cpu: the processor in question.
 *
 * Return: 1 if the CPU is currently idle. 0 otherwise.
 */
/*
 * IAMROOT, 2022.09.03:
 * @return 1 idle
 *         0 run
 * - 현재 idle인지 아닌지 판별한다.
 */
int idle_cpu(int cpu)
{
	struct rq *rq = cpu_rq(cpu);

	if (rq->curr != rq->idle)
		return 0;

	if (rq->nr_running)
		return 0;

#ifdef CONFIG_SMP
	if (rq->ttwu_pending)
		return 0;
#endif

	return 1;
}

/**
 * available_idle_cpu - is a given CPU idle for enqueuing work.
 * @cpu: the CPU in question.
 *
 * Return: 1 if the CPU is currently idle. 0 otherwise.
 */
int available_idle_cpu(int cpu)
{
	if (!idle_cpu(cpu))
		return 0;

	if (vcpu_is_preempted(cpu))
		return 0;

	return 1;
}

/**
 * idle_task - return the idle task for a given CPU.
 * @cpu: the processor in question.
 *
 * Return: The idle task for the CPU @cpu.
 */
struct task_struct *idle_task(int cpu)
{
	return cpu_rq(cpu)->idle;
}

#ifdef CONFIG_SMP
/*
 * This function computes an effective utilization for the given CPU, to be
 * used for frequency selection given the linear relation: f = u * f_max.
 *
 * The scheduler tracks the following metrics:
 *
 *   cpu_util_{cfs,rt,dl,irq}()
 *   cpu_bw_dl()
 *
 * Where the cfs,rt and dl util numbers are tracked with the same metric and
 * synchronized windows and are thus directly comparable.
 *
 * The cfs,rt,dl utilization are the running times measured with rq->clock_task
 * which excludes things like IRQ and steal-time. These latter are then accrued
 * in the irq utilization.
 *
 * The DL bandwidth number otoh is not a measured metric but a value computed
 * based on the task model parameters and gives the minimal utilization
 * required to meet deadlines.
 */
unsigned long effective_cpu_util(int cpu, unsigned long util_cfs,
				 unsigned long max, enum cpu_util_type type,
				 struct task_struct *p)
{
	unsigned long dl_util, util, irq;
	struct rq *rq = cpu_rq(cpu);

	if (!uclamp_is_used() &&
	    type == FREQUENCY_UTIL && rt_rq_is_runnable(&rq->rt)) {
		return max;
	}

	/*
	 * Early check to see if IRQ/steal time saturates the CPU, can be
	 * because of inaccuracies in how we track these -- see
	 * update_irq_load_avg().
	 */
	irq = cpu_util_irq(rq);
	if (unlikely(irq >= max))
		return max;

	/*
	 * Because the time spend on RT/DL tasks is visible as 'lost' time to
	 * CFS tasks and we use the same metric to track the effective
	 * utilization (PELT windows are synchronized) we can directly add them
	 * to obtain the CPU's actual utilization.
	 *
	 * CFS and RT utilization can be boosted or capped, depending on
	 * utilization clamp constraints requested by currently RUNNABLE
	 * tasks.
	 * When there are no CFS RUNNABLE tasks, clamps are released and
	 * frequency will be gracefully reduced with the utilization decay.
	 */
	util = util_cfs + cpu_util_rt(rq);
	if (type == FREQUENCY_UTIL)
		util = uclamp_rq_util_with(rq, util, p);

	dl_util = cpu_util_dl(rq);

	/*
	 * For frequency selection we do not make cpu_util_dl() a permanent part
	 * of this sum because we want to use cpu_bw_dl() later on, but we need
	 * to check if the CFS+RT+DL sum is saturated (ie. no idle time) such
	 * that we select f_max when there is no idle time.
	 *
	 * NOTE: numerical errors or stop class might cause us to not quite hit
	 * saturation when we should -- something for later.
	 */
	if (util + dl_util >= max)
		return max;

	/*
	 * OTOH, for energy computation we need the estimated running time, so
	 * include util_dl and ignore dl_bw.
	 */
	if (type == ENERGY_UTIL)
		util += dl_util;

	/*
	 * There is still idle time; further improve the number by using the
	 * irq metric. Because IRQ/steal time is hidden from the task clock we
	 * need to scale the task numbers:
	 *
	 *              max - irq
	 *   U' = irq + --------- * U
	 *                 max
	 */
	util = scale_irq_capacity(util, irq, max);
	util += irq;

	/*
	 * Bandwidth required by DEADLINE must always be granted while, for
	 * FAIR and RT, we use blocked utilization of IDLE CPUs as a mechanism
	 * to gracefully reduce the frequency when no tasks show up for longer
	 * periods of time.
	 *
	 * Ideally we would like to set bw_dl as min/guaranteed freq and util +
	 * bw_dl as requested freq. However, cpufreq is not yet ready for such
	 * an interface. So, we only do the latter for now.
	 */
	if (type == FREQUENCY_UTIL)
		util += cpu_bw_dl(rq);

	return min(max, util);
}

unsigned long sched_cpu_util(int cpu, unsigned long max)
{
	return effective_cpu_util(cpu, cpu_util_cfs(cpu_rq(cpu)), max,
				  ENERGY_UTIL, NULL);
}
#endif /* CONFIG_SMP */

/**
 * find_process_by_pid - find a process with a matching PID value.
 * @pid: the pid in question.
 *
 * The task of @pid, if found. %NULL otherwise.
 */
static struct task_struct *find_process_by_pid(pid_t pid)
{
	return pid ? find_task_by_vpid(pid) : current;
}

/*
 * sched_setparam() passes in -1 for its policy, to let the functions
 * it calls know not to change it.
 */
#define SETPARAM_POLICY	-1

static void __setscheduler_params(struct task_struct *p,
		const struct sched_attr *attr)
{
	int policy = attr->sched_policy;

	if (policy == SETPARAM_POLICY)
		policy = p->policy;

	p->policy = policy;

	if (dl_policy(policy))
		__setparam_dl(p, attr);
	else if (fair_policy(policy))
		p->static_prio = NICE_TO_PRIO(attr->sched_nice);

	/*
	 * __sched_setscheduler() ensures attr->sched_priority == 0 when
	 * !rt_policy. Always setting this ensures that things like
	 * getparam()/getattr() don't report silly values for !rt tasks.
	 */
	p->rt_priority = attr->sched_priority;
	p->normal_prio = normal_prio(p);
	set_load_weight(p, true);
}

/*
 * Check the target process has a UID that matches the current process's:
 */
static bool check_same_owner(struct task_struct *p)
{
	const struct cred *cred = current_cred(), *pcred;
	bool match;

	rcu_read_lock();
	pcred = __task_cred(p);
	match = (uid_eq(cred->euid, pcred->euid) ||
		 uid_eq(cred->euid, pcred->uid));
	rcu_read_unlock();
	return match;
}

static int __sched_setscheduler(struct task_struct *p,
				const struct sched_attr *attr,
				bool user, bool pi)
{
	int oldpolicy = -1, policy = attr->sched_policy;
	int retval, oldprio, newprio, queued, running;
	const struct sched_class *prev_class;
	struct callback_head *head;
	struct rq_flags rf;
	int reset_on_fork;
	int queue_flags = DEQUEUE_SAVE | DEQUEUE_MOVE | DEQUEUE_NOCLOCK;
	struct rq *rq;

	/* The pi code expects interrupts enabled */
	BUG_ON(pi && in_interrupt());
recheck:
	/* Double check policy once rq lock held: */
	if (policy < 0) {
		reset_on_fork = p->sched_reset_on_fork;
		policy = oldpolicy = p->policy;
	} else {
		reset_on_fork = !!(attr->sched_flags & SCHED_FLAG_RESET_ON_FORK);

		if (!valid_policy(policy))
			return -EINVAL;
	}

	if (attr->sched_flags & ~(SCHED_FLAG_ALL | SCHED_FLAG_SUGOV))
		return -EINVAL;

	/*
	 * Valid priorities for SCHED_FIFO and SCHED_RR are
	 * 1..MAX_RT_PRIO-1, valid priority for SCHED_NORMAL,
	 * SCHED_BATCH and SCHED_IDLE is 0.
	 */
	if (attr->sched_priority > MAX_RT_PRIO-1)
		return -EINVAL;
	if ((dl_policy(policy) && !__checkparam_dl(attr)) ||
	    (rt_policy(policy) != (attr->sched_priority != 0)))
		return -EINVAL;

	/*
	 * Allow unprivileged RT tasks to decrease priority:
	 */
	if (user && !capable(CAP_SYS_NICE)) {
		if (fair_policy(policy)) {
			if (attr->sched_nice < task_nice(p) &&
			    !can_nice(p, attr->sched_nice))
				return -EPERM;
		}

		if (rt_policy(policy)) {
			unsigned long rlim_rtprio =
					task_rlimit(p, RLIMIT_RTPRIO);

			/* Can't set/change the rt policy: */
			if (policy != p->policy && !rlim_rtprio)
				return -EPERM;

			/* Can't increase priority: */
			if (attr->sched_priority > p->rt_priority &&
			    attr->sched_priority > rlim_rtprio)
				return -EPERM;
		}

		 /*
		  * Can't set/change SCHED_DEADLINE policy at all for now
		  * (safest behavior); in the future we would like to allow
		  * unprivileged DL tasks to increase their relative deadline
		  * or reduce their runtime (both ways reducing utilization)
		  */
		if (dl_policy(policy))
			return -EPERM;

		/*
		 * Treat SCHED_IDLE as nice 20. Only allow a switch to
		 * SCHED_NORMAL if the RLIMIT_NICE would normally permit it.
		 */
		if (task_has_idle_policy(p) && !idle_policy(policy)) {
			if (!can_nice(p, task_nice(p)))
				return -EPERM;
		}

		/* Can't change other user's priorities: */
		if (!check_same_owner(p))
			return -EPERM;

		/* Normal users shall not reset the sched_reset_on_fork flag: */
		if (p->sched_reset_on_fork && !reset_on_fork)
			return -EPERM;
	}

	if (user) {
		if (attr->sched_flags & SCHED_FLAG_SUGOV)
			return -EINVAL;

		retval = security_task_setscheduler(p);
		if (retval)
			return retval;
	}

	/* Update task specific "requested" clamps */
	if (attr->sched_flags & SCHED_FLAG_UTIL_CLAMP) {
		retval = uclamp_validate(p, attr);
		if (retval)
			return retval;
	}

	if (pi)
		cpuset_read_lock();

	/*
	 * Make sure no PI-waiters arrive (or leave) while we are
	 * changing the priority of the task:
	 *
	 * To be able to change p->policy safely, the appropriate
	 * runqueue lock must be held.
	 */
	rq = task_rq_lock(p, &rf);
	update_rq_clock(rq);

	/*
	 * Changing the policy of the stop threads its a very bad idea:
	 */
	if (p == rq->stop) {
		retval = -EINVAL;
		goto unlock;
	}

	/*
	 * If not changing anything there's no need to proceed further,
	 * but store a possible modification of reset_on_fork.
	 */
	if (unlikely(policy == p->policy)) {
		if (fair_policy(policy) && attr->sched_nice != task_nice(p))
			goto change;
		if (rt_policy(policy) && attr->sched_priority != p->rt_priority)
			goto change;
		if (dl_policy(policy) && dl_param_changed(p, attr))
			goto change;
		if (attr->sched_flags & SCHED_FLAG_UTIL_CLAMP)
			goto change;

		p->sched_reset_on_fork = reset_on_fork;
		retval = 0;
		goto unlock;
	}
change:

	if (user) {
#ifdef CONFIG_RT_GROUP_SCHED
		/*
		 * Do not allow realtime tasks into groups that have no runtime
		 * assigned.
		 */
		if (rt_bandwidth_enabled() && rt_policy(policy) &&
				task_group(p)->rt_bandwidth.rt_runtime == 0 &&
				!task_group_is_autogroup(task_group(p))) {
			retval = -EPERM;
			goto unlock;
		}
#endif
#ifdef CONFIG_SMP
		if (dl_bandwidth_enabled() && dl_policy(policy) &&
				!(attr->sched_flags & SCHED_FLAG_SUGOV)) {
			cpumask_t *span = rq->rd->span;

			/*
			 * Don't allow tasks with an affinity mask smaller than
			 * the entire root_domain to become SCHED_DEADLINE. We
			 * will also fail if there's no bandwidth available.
			 */
			if (!cpumask_subset(span, p->cpus_ptr) ||
			    rq->rd->dl_bw.bw == 0) {
				retval = -EPERM;
				goto unlock;
			}
		}
#endif
	}

	/* Re-check policy now with rq lock held: */
	if (unlikely(oldpolicy != -1 && oldpolicy != p->policy)) {
		policy = oldpolicy = -1;
		task_rq_unlock(rq, p, &rf);
		if (pi)
			cpuset_read_unlock();
		goto recheck;
	}

	/*
	 * If setscheduling to SCHED_DEADLINE (or changing the parameters
	 * of a SCHED_DEADLINE task) we need to check if enough bandwidth
	 * is available.
	 */
	if ((dl_policy(policy) || dl_task(p)) && sched_dl_overflow(p, policy, attr)) {
		retval = -EBUSY;
		goto unlock;
	}

	p->sched_reset_on_fork = reset_on_fork;
	oldprio = p->prio;

	newprio = __normal_prio(policy, attr->sched_priority, attr->sched_nice);
	if (pi) {
		/*
		 * Take priority boosted tasks into account. If the new
		 * effective priority is unchanged, we just store the new
		 * normal parameters and do not touch the scheduler class and
		 * the runqueue. This will be done when the task deboost
		 * itself.
		 */
		newprio = rt_effective_prio(p, newprio);
		if (newprio == oldprio)
			queue_flags &= ~DEQUEUE_MOVE;
	}

	queued = task_on_rq_queued(p);
	running = task_current(rq, p);
	if (queued)
		dequeue_task(rq, p, queue_flags);
	if (running)
		put_prev_task(rq, p);

	prev_class = p->sched_class;

	if (!(attr->sched_flags & SCHED_FLAG_KEEP_PARAMS)) {
		__setscheduler_params(p, attr);
		__setscheduler_prio(p, newprio);
	}
	__setscheduler_uclamp(p, attr);

	if (queued) {
		/*
		 * We enqueue to tail when the priority of a task is
		 * increased (user space view).
		 */
		if (oldprio < p->prio)
			queue_flags |= ENQUEUE_HEAD;

		enqueue_task(rq, p, queue_flags);
	}
	if (running)
		set_next_task(rq, p);

	check_class_changed(rq, p, prev_class, oldprio);

	/* Avoid rq from going away on us: */
	preempt_disable();
	head = splice_balance_callbacks(rq);
	task_rq_unlock(rq, p, &rf);

	if (pi) {
		cpuset_read_unlock();
		rt_mutex_adjust_pi(p);
	}

	/* Run balance callbacks after we've adjusted the PI chain: */
	balance_callbacks(rq, head);
	preempt_enable();

	return 0;

unlock:
	task_rq_unlock(rq, p, &rf);
	if (pi)
		cpuset_read_unlock();
	return retval;
}

static int _sched_setscheduler(struct task_struct *p, int policy,
			       const struct sched_param *param, bool check)
{
	struct sched_attr attr = {
		.sched_policy   = policy,
		.sched_priority = param->sched_priority,
		.sched_nice	= PRIO_TO_NICE(p->static_prio),
	};

	/* Fixup the legacy SCHED_RESET_ON_FORK hack. */
	if ((policy != SETPARAM_POLICY) && (policy & SCHED_RESET_ON_FORK)) {
		attr.sched_flags |= SCHED_FLAG_RESET_ON_FORK;
		policy &= ~SCHED_RESET_ON_FORK;
		attr.sched_policy = policy;
	}

	return __sched_setscheduler(p, &attr, check, true);
}
/**
 * sched_setscheduler - change the scheduling policy and/or RT priority of a thread.
 * @p: the task in question.
 * @policy: new policy.
 * @param: structure containing the new RT priority.
 *
 * Use sched_set_fifo(), read its comment.
 *
 * Return: 0 on success. An error code otherwise.
 *
 * NOTE that the task may be already dead.
 */
int sched_setscheduler(struct task_struct *p, int policy,
		       const struct sched_param *param)
{
	return _sched_setscheduler(p, policy, param, true);
}

int sched_setattr(struct task_struct *p, const struct sched_attr *attr)
{
	return __sched_setscheduler(p, attr, true, true);
}

int sched_setattr_nocheck(struct task_struct *p, const struct sched_attr *attr)
{
	return __sched_setscheduler(p, attr, false, true);
}
EXPORT_SYMBOL_GPL(sched_setattr_nocheck);

/**
 * sched_setscheduler_nocheck - change the scheduling policy and/or RT priority of a thread from kernelspace.
 * @p: the task in question.
 * @policy: new policy.
 * @param: structure containing the new RT priority.
 *
 * Just like sched_setscheduler, only don't bother checking if the
 * current context has permission.  For example, this is needed in
 * stop_machine(): we create temporary high priority worker threads,
 * but our caller might not have that capability.
 *
 * Return: 0 on success. An error code otherwise.
 */
int sched_setscheduler_nocheck(struct task_struct *p, int policy,
			       const struct sched_param *param)
{
	return _sched_setscheduler(p, policy, param, false);
}

/*
 * SCHED_FIFO is a broken scheduler model; that is, it is fundamentally
 * incapable of resource management, which is the one thing an OS really should
 * be doing.
 *
 * This is of course the reason it is limited to privileged users only.
 *
 * Worse still; it is fundamentally impossible to compose static priority
 * workloads. You cannot take two correctly working static prio workloads
 * and smash them together and still expect them to work.
 *
 * For this reason 'all' FIFO tasks the kernel creates are basically at:
 *
 *   MAX_RT_PRIO / 2
 *
 * The administrator _MUST_ configure the system, the kernel simply doesn't
 * know enough information to make a sensible choice.
 */
void sched_set_fifo(struct task_struct *p)
{
	struct sched_param sp = { .sched_priority = MAX_RT_PRIO / 2 };
	WARN_ON_ONCE(sched_setscheduler_nocheck(p, SCHED_FIFO, &sp) != 0);
}
EXPORT_SYMBOL_GPL(sched_set_fifo);

/*
 * For when you don't much care about FIFO, but want to be above SCHED_NORMAL.
 */
void sched_set_fifo_low(struct task_struct *p)
{
	struct sched_param sp = { .sched_priority = 1 };
	WARN_ON_ONCE(sched_setscheduler_nocheck(p, SCHED_FIFO, &sp) != 0);
}
EXPORT_SYMBOL_GPL(sched_set_fifo_low);

void sched_set_normal(struct task_struct *p, int nice)
{
	struct sched_attr attr = {
		.sched_policy = SCHED_NORMAL,
		.sched_nice = nice,
	};
	WARN_ON_ONCE(sched_setattr_nocheck(p, &attr) != 0);
}
EXPORT_SYMBOL_GPL(sched_set_normal);

static int
do_sched_setscheduler(pid_t pid, int policy, struct sched_param __user *param)
{
	struct sched_param lparam;
	struct task_struct *p;
	int retval;

	if (!param || pid < 0)
		return -EINVAL;
	if (copy_from_user(&lparam, param, sizeof(struct sched_param)))
		return -EFAULT;

	rcu_read_lock();
	retval = -ESRCH;
	p = find_process_by_pid(pid);
	if (likely(p))
		get_task_struct(p);
	rcu_read_unlock();

	if (likely(p)) {
		retval = sched_setscheduler(p, policy, &lparam);
		put_task_struct(p);
	}

	return retval;
}

/*
 * Mimics kernel/events/core.c perf_copy_attr().
 */
static int sched_copy_attr(struct sched_attr __user *uattr, struct sched_attr *attr)
{
	u32 size;
	int ret;

	/* Zero the full structure, so that a short copy will be nice: */
	memset(attr, 0, sizeof(*attr));

	ret = get_user(size, &uattr->size);
	if (ret)
		return ret;

	/* ABI compatibility quirk: */
	if (!size)
		size = SCHED_ATTR_SIZE_VER0;
	if (size < SCHED_ATTR_SIZE_VER0 || size > PAGE_SIZE)
		goto err_size;

	ret = copy_struct_from_user(attr, sizeof(*attr), uattr, size);
	if (ret) {
		if (ret == -E2BIG)
			goto err_size;
		return ret;
	}

	if ((attr->sched_flags & SCHED_FLAG_UTIL_CLAMP) &&
	    size < SCHED_ATTR_SIZE_VER1)
		return -EINVAL;

	/*
	 * XXX: Do we want to be lenient like existing syscalls; or do we want
	 * to be strict and return an error on out-of-bounds values?
	 */
	attr->sched_nice = clamp(attr->sched_nice, MIN_NICE, MAX_NICE);

	return 0;

err_size:
	put_user(sizeof(*attr), &uattr->size);
	return -E2BIG;
}

static void get_params(struct task_struct *p, struct sched_attr *attr)
{
	if (task_has_dl_policy(p))
		__getparam_dl(p, attr);
	else if (task_has_rt_policy(p))
		attr->sched_priority = p->rt_priority;
	else
		attr->sched_nice = task_nice(p);
}

/**
 * sys_sched_setscheduler - set/change the scheduler policy and RT priority
 * @pid: the pid in question.
 * @policy: new policy.
 * @param: structure containing the new RT priority.
 *
 * Return: 0 on success. An error code otherwise.
 */
SYSCALL_DEFINE3(sched_setscheduler, pid_t, pid, int, policy, struct sched_param __user *, param)
{
	if (policy < 0)
		return -EINVAL;

	return do_sched_setscheduler(pid, policy, param);
}

/**
 * sys_sched_setparam - set/change the RT priority of a thread
 * @pid: the pid in question.
 * @param: structure containing the new RT priority.
 *
 * Return: 0 on success. An error code otherwise.
 */
SYSCALL_DEFINE2(sched_setparam, pid_t, pid, struct sched_param __user *, param)
{
	return do_sched_setscheduler(pid, SETPARAM_POLICY, param);
}

/**
 * sys_sched_setattr - same as above, but with extended sched_attr
 * @pid: the pid in question.
 * @uattr: structure containing the extended parameters.
 * @flags: for future extension.
 */
SYSCALL_DEFINE3(sched_setattr, pid_t, pid, struct sched_attr __user *, uattr,
			       unsigned int, flags)
{
	struct sched_attr attr;
	struct task_struct *p;
	int retval;

	if (!uattr || pid < 0 || flags)
		return -EINVAL;

	retval = sched_copy_attr(uattr, &attr);
	if (retval)
		return retval;

	if ((int)attr.sched_policy < 0)
		return -EINVAL;
	if (attr.sched_flags & SCHED_FLAG_KEEP_POLICY)
		attr.sched_policy = SETPARAM_POLICY;

	rcu_read_lock();
	retval = -ESRCH;
	p = find_process_by_pid(pid);
	if (likely(p))
		get_task_struct(p);
	rcu_read_unlock();

	if (likely(p)) {
		if (attr.sched_flags & SCHED_FLAG_KEEP_PARAMS)
			get_params(p, &attr);
		retval = sched_setattr(p, &attr);
		put_task_struct(p);
	}

	return retval;
}

/**
 * sys_sched_getscheduler - get the policy (scheduling class) of a thread
 * @pid: the pid in question.
 *
 * Return: On success, the policy of the thread. Otherwise, a negative error
 * code.
 */
SYSCALL_DEFINE1(sched_getscheduler, pid_t, pid)
{
	struct task_struct *p;
	int retval;

	if (pid < 0)
		return -EINVAL;

	retval = -ESRCH;
	rcu_read_lock();
	p = find_process_by_pid(pid);
	if (p) {
		retval = security_task_getscheduler(p);
		if (!retval)
			retval = p->policy
				| (p->sched_reset_on_fork ? SCHED_RESET_ON_FORK : 0);
	}
	rcu_read_unlock();
	return retval;
}

/**
 * sys_sched_getparam - get the RT priority of a thread
 * @pid: the pid in question.
 * @param: structure containing the RT priority.
 *
 * Return: On success, 0 and the RT priority is in @param. Otherwise, an error
 * code.
 */
SYSCALL_DEFINE2(sched_getparam, pid_t, pid, struct sched_param __user *, param)
{
	struct sched_param lp = { .sched_priority = 0 };
	struct task_struct *p;
	int retval;

	if (!param || pid < 0)
		return -EINVAL;

	rcu_read_lock();
	p = find_process_by_pid(pid);
	retval = -ESRCH;
	if (!p)
		goto out_unlock;

	retval = security_task_getscheduler(p);
	if (retval)
		goto out_unlock;

	if (task_has_rt_policy(p))
		lp.sched_priority = p->rt_priority;
	rcu_read_unlock();

	/*
	 * This one might sleep, we cannot do it with a spinlock held ...
	 */
	retval = copy_to_user(param, &lp, sizeof(*param)) ? -EFAULT : 0;

	return retval;

out_unlock:
	rcu_read_unlock();
	return retval;
}

/*
 * Copy the kernel size attribute structure (which might be larger
 * than what user-space knows about) to user-space.
 *
 * Note that all cases are valid: user-space buffer can be larger or
 * smaller than the kernel-space buffer. The usual case is that both
 * have the same size.
 */
static int
sched_attr_copy_to_user(struct sched_attr __user *uattr,
			struct sched_attr *kattr,
			unsigned int usize)
{
	unsigned int ksize = sizeof(*kattr);

	if (!access_ok(uattr, usize))
		return -EFAULT;

	/*
	 * sched_getattr() ABI forwards and backwards compatibility:
	 *
	 * If usize == ksize then we just copy everything to user-space and all is good.
	 *
	 * If usize < ksize then we only copy as much as user-space has space for,
	 * this keeps ABI compatibility as well. We skip the rest.
	 *
	 * If usize > ksize then user-space is using a newer version of the ABI,
	 * which part the kernel doesn't know about. Just ignore it - tooling can
	 * detect the kernel's knowledge of attributes from the attr->size value
	 * which is set to ksize in this case.
	 */
	kattr->size = min(usize, ksize);

	if (copy_to_user(uattr, kattr, kattr->size))
		return -EFAULT;

	return 0;
}

/**
 * sys_sched_getattr - similar to sched_getparam, but with sched_attr
 * @pid: the pid in question.
 * @uattr: structure containing the extended parameters.
 * @usize: sizeof(attr) for fwd/bwd comp.
 * @flags: for future extension.
 */
SYSCALL_DEFINE4(sched_getattr, pid_t, pid, struct sched_attr __user *, uattr,
		unsigned int, usize, unsigned int, flags)
{
	struct sched_attr kattr = { };
	struct task_struct *p;
	int retval;

	if (!uattr || pid < 0 || usize > PAGE_SIZE ||
	    usize < SCHED_ATTR_SIZE_VER0 || flags)
		return -EINVAL;

	rcu_read_lock();
	p = find_process_by_pid(pid);
	retval = -ESRCH;
	if (!p)
		goto out_unlock;

	retval = security_task_getscheduler(p);
	if (retval)
		goto out_unlock;

	kattr.sched_policy = p->policy;
	if (p->sched_reset_on_fork)
		kattr.sched_flags |= SCHED_FLAG_RESET_ON_FORK;
	get_params(p, &kattr);
	kattr.sched_flags &= SCHED_FLAG_ALL;

#ifdef CONFIG_UCLAMP_TASK
	/*
	 * This could race with another potential updater, but this is fine
	 * because it'll correctly read the old or the new value. We don't need
	 * to guarantee who wins the race as long as it doesn't return garbage.
	 */
	kattr.sched_util_min = p->uclamp_req[UCLAMP_MIN].value;
	kattr.sched_util_max = p->uclamp_req[UCLAMP_MAX].value;
#endif

	rcu_read_unlock();

	return sched_attr_copy_to_user(uattr, &kattr, usize);

out_unlock:
	rcu_read_unlock();
	return retval;
}

#ifdef CONFIG_SMP
int dl_task_check_affinity(struct task_struct *p, const struct cpumask *mask)
{
	int ret = 0;

	/*
	 * If the task isn't a deadline task or admission control is
	 * disabled then we don't care about affinity changes.
	 */
	if (!task_has_dl_policy(p) || !dl_bandwidth_enabled())
		return 0;

	/*
	 * Since bandwidth control happens on root_domain basis,
	 * if admission test is enabled, we only admit -deadline
	 * tasks allowed to run on all the CPUs in the task's
	 * root_domain.
	 */
	rcu_read_lock();
	if (!cpumask_subset(task_rq(p)->rd->span, mask))
		ret = -EBUSY;
	rcu_read_unlock();
	return ret;
}
#endif

static int
__sched_setaffinity(struct task_struct *p, const struct cpumask *mask)
{
	int retval;
	cpumask_var_t cpus_allowed, new_mask;

	if (!alloc_cpumask_var(&cpus_allowed, GFP_KERNEL))
		return -ENOMEM;

	if (!alloc_cpumask_var(&new_mask, GFP_KERNEL)) {
		retval = -ENOMEM;
		goto out_free_cpus_allowed;
	}

	cpuset_cpus_allowed(p, cpus_allowed);
	cpumask_and(new_mask, mask, cpus_allowed);

	retval = dl_task_check_affinity(p, new_mask);
	if (retval)
		goto out_free_new_mask;
again:
	retval = __set_cpus_allowed_ptr(p, new_mask, SCA_CHECK | SCA_USER);
	if (retval)
		goto out_free_new_mask;

	cpuset_cpus_allowed(p, cpus_allowed);
	if (!cpumask_subset(new_mask, cpus_allowed)) {
		/*
		 * We must have raced with a concurrent cpuset update.
		 * Just reset the cpumask to the cpuset's cpus_allowed.
		 */
		cpumask_copy(new_mask, cpus_allowed);
		goto again;
	}

out_free_new_mask:
	free_cpumask_var(new_mask);
out_free_cpus_allowed:
	free_cpumask_var(cpus_allowed);
	return retval;
}

long sched_setaffinity(pid_t pid, const struct cpumask *in_mask)
{
	struct task_struct *p;
	int retval;

	rcu_read_lock();

	p = find_process_by_pid(pid);
	if (!p) {
		rcu_read_unlock();
		return -ESRCH;
	}

	/* Prevent p going away */
	get_task_struct(p);
	rcu_read_unlock();

	if (p->flags & PF_NO_SETAFFINITY) {
		retval = -EINVAL;
		goto out_put_task;
	}

	if (!check_same_owner(p)) {
		rcu_read_lock();
		if (!ns_capable(__task_cred(p)->user_ns, CAP_SYS_NICE)) {
			rcu_read_unlock();
			retval = -EPERM;
			goto out_put_task;
		}
		rcu_read_unlock();
	}

	retval = security_task_setscheduler(p);
	if (retval)
		goto out_put_task;

	retval = __sched_setaffinity(p, in_mask);
out_put_task:
	put_task_struct(p);
	return retval;
}

static int get_user_cpu_mask(unsigned long __user *user_mask_ptr, unsigned len,
			     struct cpumask *new_mask)
{
	if (len < cpumask_size())
		cpumask_clear(new_mask);
	else if (len > cpumask_size())
		len = cpumask_size();

	return copy_from_user(new_mask, user_mask_ptr, len) ? -EFAULT : 0;
}

/**
 * sys_sched_setaffinity - set the CPU affinity of a process
 * @pid: pid of the process
 * @len: length in bytes of the bitmask pointed to by user_mask_ptr
 * @user_mask_ptr: user-space pointer to the new CPU mask
 *
 * Return: 0 on success. An error code otherwise.
 */
SYSCALL_DEFINE3(sched_setaffinity, pid_t, pid, unsigned int, len,
		unsigned long __user *, user_mask_ptr)
{
	cpumask_var_t new_mask;
	int retval;

	if (!alloc_cpumask_var(&new_mask, GFP_KERNEL))
		return -ENOMEM;

	retval = get_user_cpu_mask(user_mask_ptr, len, new_mask);
	if (retval == 0)
		retval = sched_setaffinity(pid, new_mask);
	free_cpumask_var(new_mask);
	return retval;
}

long sched_getaffinity(pid_t pid, struct cpumask *mask)
{
	struct task_struct *p;
	unsigned long flags;
	int retval;

	rcu_read_lock();

	retval = -ESRCH;
	p = find_process_by_pid(pid);
	if (!p)
		goto out_unlock;

	retval = security_task_getscheduler(p);
	if (retval)
		goto out_unlock;

	raw_spin_lock_irqsave(&p->pi_lock, flags);
	cpumask_and(mask, &p->cpus_mask, cpu_active_mask);
	raw_spin_unlock_irqrestore(&p->pi_lock, flags);

out_unlock:
	rcu_read_unlock();

	return retval;
}

/**
 * sys_sched_getaffinity - get the CPU affinity of a process
 * @pid: pid of the process
 * @len: length in bytes of the bitmask pointed to by user_mask_ptr
 * @user_mask_ptr: user-space pointer to hold the current CPU mask
 *
 * Return: size of CPU mask copied to user_mask_ptr on success. An
 * error code otherwise.
 */
SYSCALL_DEFINE3(sched_getaffinity, pid_t, pid, unsigned int, len,
		unsigned long __user *, user_mask_ptr)
{
	int ret;
	cpumask_var_t mask;

	if ((len * BITS_PER_BYTE) < nr_cpu_ids)
		return -EINVAL;
	if (len & (sizeof(unsigned long)-1))
		return -EINVAL;

	if (!alloc_cpumask_var(&mask, GFP_KERNEL))
		return -ENOMEM;

	ret = sched_getaffinity(pid, mask);
	if (ret == 0) {
		unsigned int retlen = min(len, cpumask_size());

		if (copy_to_user(user_mask_ptr, mask, retlen))
			ret = -EFAULT;
		else
			ret = retlen;
	}
	free_cpumask_var(mask);

	return ret;
}

static void do_sched_yield(void)
{
	struct rq_flags rf;
	struct rq *rq;

	rq = this_rq_lock_irq(&rf);

	schedstat_inc(rq->yld_count);
	current->sched_class->yield_task(rq);

	preempt_disable();
	rq_unlock_irq(rq, &rf);
	sched_preempt_enable_no_resched();

	schedule();
}

/**
 * sys_sched_yield - yield the current processor to other threads.
 *
 * This function yields the current CPU to other tasks. If there are no
 * other threads running on this CPU then this function will return.
 *
 * Return: 0.
 */
SYSCALL_DEFINE0(sched_yield)
{
	do_sched_yield();
	return 0;
}

#if !defined(CONFIG_PREEMPTION) || defined(CONFIG_PREEMPT_DYNAMIC)
int __sched __cond_resched(void)
{
	if (should_resched(0)) {
		preempt_schedule_common();
		return 1;
	}
	/*
	 * In preemptible kernels, ->rcu_read_lock_nesting tells the tick
	 * whether the current CPU is in an RCU read-side critical section,
	 * so the tick can report quiescent states even for CPUs looping
	 * in kernel context.  In contrast, in non-preemptible kernels,
	 * RCU readers leave no in-memory hints, which means that CPU-bound
	 * processes executing in kernel context might never report an
	 * RCU quiescent state.  Therefore, the following code causes
	 * cond_resched() to report a quiescent state, but only when RCU
	 * is in urgent need of one.
	 */
#ifndef CONFIG_PREEMPT_RCU
	rcu_all_qs();
#endif
	return 0;
}
EXPORT_SYMBOL(__cond_resched);
#endif

#ifdef CONFIG_PREEMPT_DYNAMIC
DEFINE_STATIC_CALL_RET0(cond_resched, __cond_resched);
EXPORT_STATIC_CALL_TRAMP(cond_resched);

DEFINE_STATIC_CALL_RET0(might_resched, __cond_resched);
EXPORT_STATIC_CALL_TRAMP(might_resched);
#endif

/*
 * __cond_resched_lock() - if a reschedule is pending, drop the given lock,
 * call schedule, and on return reacquire the lock.
 *
 * This works OK both with and without CONFIG_PREEMPTION. We do strange low-level
 * operations here to prevent schedule() from being called twice (once via
 * spin_unlock(), once by hand).
 */
int __cond_resched_lock(spinlock_t *lock)
{
	int resched = should_resched(PREEMPT_LOCK_OFFSET);
	int ret = 0;

	lockdep_assert_held(lock);

	if (spin_needbreak(lock) || resched) {
		spin_unlock(lock);
		if (resched)
			preempt_schedule_common();
		else
			cpu_relax();
		ret = 1;
		spin_lock(lock);
	}
	return ret;
}
EXPORT_SYMBOL(__cond_resched_lock);

int __cond_resched_rwlock_read(rwlock_t *lock)
{
	int resched = should_resched(PREEMPT_LOCK_OFFSET);
	int ret = 0;

	lockdep_assert_held_read(lock);

	if (rwlock_needbreak(lock) || resched) {
		read_unlock(lock);
		if (resched)
			preempt_schedule_common();
		else
			cpu_relax();
		ret = 1;
		read_lock(lock);
	}
	return ret;
}
EXPORT_SYMBOL(__cond_resched_rwlock_read);

int __cond_resched_rwlock_write(rwlock_t *lock)
{
	int resched = should_resched(PREEMPT_LOCK_OFFSET);
	int ret = 0;

	lockdep_assert_held_write(lock);

	if (rwlock_needbreak(lock) || resched) {
		write_unlock(lock);
		if (resched)
			preempt_schedule_common();
		else
			cpu_relax();
		ret = 1;
		write_lock(lock);
	}
	return ret;
}
EXPORT_SYMBOL(__cond_resched_rwlock_write);

/**
 * yield - yield the current processor to other threads.
 *
 * Do not ever use this function, there's a 99% chance you're doing it wrong.
 *
 * The scheduler is at all times free to pick the calling task as the most
 * eligible task to run, if removing the yield() call from your code breaks
 * it, it's already broken.
 *
 * Typical broken usage is:
 *
 * while (!event)
 *	yield();
 *
 * where one assumes that yield() will let 'the other' process run that will
 * make event true. If the current task is a SCHED_FIFO task that will never
 * happen. Never use yield() as a progress guarantee!!
 *
 * If you want to use yield() to wait for something, use wait_event().
 * If you want to use yield() to be 'nice' for others, use cond_resched().
 * If you still want to use yield(), do not!
 */
void __sched yield(void)
{
	set_current_state(TASK_RUNNING);
	do_sched_yield();
}
EXPORT_SYMBOL(yield);

/**
 * yield_to - yield the current processor to another thread in
 * your thread group, or accelerate that thread toward the
 * processor it's on.
 * @p: target task
 * @preempt: whether task preemption is allowed or not
 *
 * It's the caller's job to ensure that the target task struct
 * can't go away on us before we can do any checks.
 *
 * Return:
 *	true (>0) if we indeed boosted the target task.
 *	false (0) if we failed to boost the target.
 *	-ESRCH if there's no task to yield to.
 */
int __sched yield_to(struct task_struct *p, bool preempt)
{
	struct task_struct *curr = current;
	struct rq *rq, *p_rq;
	unsigned long flags;
	int yielded = 0;

	local_irq_save(flags);
	rq = this_rq();

again:
	p_rq = task_rq(p);
	/*
	 * If we're the only runnable task on the rq and target rq also
	 * has only one task, there's absolutely no point in yielding.
	 */
	if (rq->nr_running == 1 && p_rq->nr_running == 1) {
		yielded = -ESRCH;
		goto out_irq;
	}

	double_rq_lock(rq, p_rq);
	if (task_rq(p) != p_rq) {
		double_rq_unlock(rq, p_rq);
		goto again;
	}

	if (!curr->sched_class->yield_to_task)
		goto out_unlock;

	if (curr->sched_class != p->sched_class)
		goto out_unlock;

	if (task_running(p_rq, p) || !task_is_running(p))
		goto out_unlock;

	yielded = curr->sched_class->yield_to_task(rq, p);
	if (yielded) {
		schedstat_inc(rq->yld_count);
		/*
		 * Make p's CPU reschedule; pick_next_entity takes care of
		 * fairness.
		 */
		if (preempt && rq != p_rq)
			resched_curr(p_rq);
	}

out_unlock:
	double_rq_unlock(rq, p_rq);
out_irq:
	local_irq_restore(flags);

	if (yielded > 0)
		schedule();

	return yielded;
}
EXPORT_SYMBOL_GPL(yield_to);

int io_schedule_prepare(void)
{
	int old_iowait = current->in_iowait;

	current->in_iowait = 1;
	blk_schedule_flush_plug(current);

	return old_iowait;
}

void io_schedule_finish(int token)
{
	current->in_iowait = token;
}

/*
 * This task is about to go to sleep on IO. Increment rq->nr_iowait so
 * that process accounting knows that this is a task in IO wait state.
 */
long __sched io_schedule_timeout(long timeout)
{
	int token;
	long ret;

	token = io_schedule_prepare();
	ret = schedule_timeout(timeout);
	io_schedule_finish(token);

	return ret;
}
EXPORT_SYMBOL(io_schedule_timeout);

void __sched io_schedule(void)
{
	int token;

	token = io_schedule_prepare();
	schedule();
	io_schedule_finish(token);
}
EXPORT_SYMBOL(io_schedule);

/**
 * sys_sched_get_priority_max - return maximum RT priority.
 * @policy: scheduling class.
 *
 * Return: On success, this syscall returns the maximum
 * rt_priority that can be used by a given scheduling class.
 * On failure, a negative error code is returned.
 */
SYSCALL_DEFINE1(sched_get_priority_max, int, policy)
{
	int ret = -EINVAL;

	switch (policy) {
	case SCHED_FIFO:
	case SCHED_RR:
		ret = MAX_RT_PRIO-1;
		break;
	case SCHED_DEADLINE:
	case SCHED_NORMAL:
	case SCHED_BATCH:
	case SCHED_IDLE:
		ret = 0;
		break;
	}
	return ret;
}

/**
 * sys_sched_get_priority_min - return minimum RT priority.
 * @policy: scheduling class.
 *
 * Return: On success, this syscall returns the minimum
 * rt_priority that can be used by a given scheduling class.
 * On failure, a negative error code is returned.
 */
SYSCALL_DEFINE1(sched_get_priority_min, int, policy)
{
	int ret = -EINVAL;

	switch (policy) {
	case SCHED_FIFO:
	case SCHED_RR:
		ret = 1;
		break;
	case SCHED_DEADLINE:
	case SCHED_NORMAL:
	case SCHED_BATCH:
	case SCHED_IDLE:
		ret = 0;
	}
	return ret;
}

static int sched_rr_get_interval(pid_t pid, struct timespec64 *t)
{
	struct task_struct *p;
	unsigned int time_slice;
	struct rq_flags rf;
	struct rq *rq;
	int retval;

	if (pid < 0)
		return -EINVAL;

	retval = -ESRCH;
	rcu_read_lock();
	p = find_process_by_pid(pid);
	if (!p)
		goto out_unlock;

	retval = security_task_getscheduler(p);
	if (retval)
		goto out_unlock;

	rq = task_rq_lock(p, &rf);
	time_slice = 0;
	if (p->sched_class->get_rr_interval)
		time_slice = p->sched_class->get_rr_interval(rq, p);
	task_rq_unlock(rq, p, &rf);

	rcu_read_unlock();
	jiffies_to_timespec64(time_slice, t);
	return 0;

out_unlock:
	rcu_read_unlock();
	return retval;
}

/**
 * sys_sched_rr_get_interval - return the default timeslice of a process.
 * @pid: pid of the process.
 * @interval: userspace pointer to the timeslice value.
 *
 * this syscall writes the default timeslice value of a given process
 * into the user-space timespec buffer. A value of '0' means infinity.
 *
 * Return: On success, 0 and the timeslice is in @interval. Otherwise,
 * an error code.
 */
SYSCALL_DEFINE2(sched_rr_get_interval, pid_t, pid,
		struct __kernel_timespec __user *, interval)
{
	struct timespec64 t;
	int retval = sched_rr_get_interval(pid, &t);

	if (retval == 0)
		retval = put_timespec64(&t, interval);

	return retval;
}

#ifdef CONFIG_COMPAT_32BIT_TIME
SYSCALL_DEFINE2(sched_rr_get_interval_time32, pid_t, pid,
		struct old_timespec32 __user *, interval)
{
	struct timespec64 t;
	int retval = sched_rr_get_interval(pid, &t);

	if (retval == 0)
		retval = put_old_timespec32(&t, interval);
	return retval;
}
#endif

void sched_show_task(struct task_struct *p)
{
	unsigned long free = 0;
	int ppid;

	if (!try_get_task_stack(p))
		return;

	pr_info("task:%-15.15s state:%c", p->comm, task_state_to_char(p));

	if (task_is_running(p))
		pr_cont("  running task    ");
#ifdef CONFIG_DEBUG_STACK_USAGE
	free = stack_not_used(p);
#endif
	ppid = 0;
	rcu_read_lock();
	if (pid_alive(p))
		ppid = task_pid_nr(rcu_dereference(p->real_parent));
	rcu_read_unlock();
	pr_cont(" stack:%5lu pid:%5d ppid:%6d flags:0x%08lx\n",
		free, task_pid_nr(p), ppid,
		(unsigned long)task_thread_info(p)->flags);

	print_worker_info(KERN_INFO, p);
	print_stop_info(KERN_INFO, p);
	show_stack(p, NULL, KERN_INFO);
	put_task_stack(p);
}
EXPORT_SYMBOL_GPL(sched_show_task);

static inline bool
state_filter_match(unsigned long state_filter, struct task_struct *p)
{
	unsigned int state = READ_ONCE(p->__state);

	/* no filter, everything matches */
	if (!state_filter)
		return true;

	/* filter, but doesn't match */
	if (!(state & state_filter))
		return false;

	/*
	 * When looking for TASK_UNINTERRUPTIBLE skip TASK_IDLE (allows
	 * TASK_KILLABLE).
	 */
	if (state_filter == TASK_UNINTERRUPTIBLE && state == TASK_IDLE)
		return false;

	return true;
}


void show_state_filter(unsigned int state_filter)
{
	struct task_struct *g, *p;

	rcu_read_lock();
	for_each_process_thread(g, p) {
		/*
		 * reset the NMI-timeout, listing all files on a slow
		 * console might take a lot of time:
		 * Also, reset softlockup watchdogs on all CPUs, because
		 * another CPU might be blocked waiting for us to process
		 * an IPI.
		 */
		touch_nmi_watchdog();
		touch_all_softlockup_watchdogs();
		if (state_filter_match(state_filter, p))
			sched_show_task(p);
	}

#ifdef CONFIG_SCHED_DEBUG
	if (!state_filter)
		sysrq_sched_debug_show();
#endif
	rcu_read_unlock();
	/*
	 * Only show locks if all tasks are dumped:
	 */
	if (!state_filter)
		debug_show_all_locks();
}

/**
 * init_idle - set up an idle thread for a given CPU
 * @idle: task in question
 * @cpu: CPU the idle task belongs to
 *
 * NOTE: this function does not set the idle thread's NEED_RESCHED
 * flag, to make booting more robust.
 */
/*
 * IAMROOT, 2022.11.26:
 * - @cpu에대한 @idle 초기화.
 */
void __init init_idle(struct task_struct *idle, int cpu)
{
	struct rq *rq = cpu_rq(cpu);
	unsigned long flags;

/*
 * IAMROOT, 2022.11.26:
 * - @idle task를 초기화한다.
 */
	__sched_fork(0, idle);

	/*
	 * The idle task doesn't need the kthread struct to function, but it
	 * is dressed up as a per-CPU kthread and thus needs to play the part
	 * if we want to avoid special-casing it in code that deals with per-CPU
	 * kthreads.
	 */
/*
 * IAMROOT, 2022.11.26:
 * - papago
 *   idle 작업은 작동하기 위해 kthread 구조체가 필요하지 않지만 CPU당
 *   kthread로 차려입고 따라서 CPU당 kthread를 처리하는 코드에서 특수
 *   케이스 처리를 피하려면 역할을 수행해야 합니다.
 */
	set_kthread_struct(idle);

	raw_spin_lock_irqsave(&idle->pi_lock, flags);
	raw_spin_rq_lock(rq);

	idle->__state = TASK_RUNNING;
	idle->se.exec_start = sched_clock();
	/*
	 * PF_KTHREAD should already be set at this point; regardless, make it
	 * look like a proper per-CPU kthread.
	 */
	idle->flags |= PF_IDLE | PF_KTHREAD | PF_NO_SETAFFINITY;
	kthread_set_per_cpu(idle, cpu);

	scs_task_reset(idle);
	kasan_unpoison_task_stack(idle);

#ifdef CONFIG_SMP
	/*
	 * It's possible that init_idle() gets called multiple times on a task,
	 * in that case do_set_cpus_allowed() will not do the right thing.
	 *
	 * And since this is boot we can forgo the serialization.
	 */
<<<<<<< HEAD
/*
 * IAMROOT, 2022.11.26:
 * - papago
 *   init_idle()이 작업에서 여러 번 호출될 가능성이 있습니다. 이 경우
 *   do_set_cpus_allowed()는 올바른 작업을 수행하지 않습니다.
 *
 *   그리고 이것은 부팅이므로 직렬화를 생략할 수 있습니다.
 */
=======
	/*
	 * IAMROOT, 2022.11.26:
	 * init_idle()이 작업에서 여러 번 호출될 가능성이 있습니다. 이 경우
	 * do_set_cpus_allowed()는 올바른 작업을 수행하지 않습니다. 그리고 이것은
	 * 부팅이므로 직렬화를 생략할 수 있습니다.
	 */
>>>>>>> b06a95e2
	set_cpus_allowed_common(idle, cpumask_of(cpu), 0);
#endif
	/*
	 * We're having a chicken and egg problem, even though we are
	 * holding rq->lock, the CPU isn't yet set to this CPU so the
	 * lockdep check in task_group() will fail.
	 *
	 * Similar case to sched_fork(). / Alternatively we could
	 * use task_rq_lock() here and obtain the other rq->lock.
	 *
	 * Silence PROVE_RCU
	 */
	/*
	 * IAMROOT, 2022.11.26:
	 * 닭과 달걀 문제가 있습니다. rq->lock을 유지하고 있지만 CPU가 아직 이
	 * CPU로 설정되지 않았으므로 task_group()의 lockdep 검사가
	 * 실패합니다. sched_fork()와 비슷한 경우입니다. / 또는 여기에서
	 * task_rq_lock()을 사용하고 다른 rq->lock을 얻을 수 있습니다.
	 * Silence PROVE_RCU
	 */
	rcu_read_lock();
	__set_task_cpu(idle, cpu);
	rcu_read_unlock();

	rq->idle = idle;
	rcu_assign_pointer(rq->curr, idle);
	idle->on_rq = TASK_ON_RQ_QUEUED;
#ifdef CONFIG_SMP
	idle->on_cpu = 1;
#endif
	raw_spin_rq_unlock(rq);
	raw_spin_unlock_irqrestore(&idle->pi_lock, flags);

	/* Set the preempt count _outside_ the spinlocks! */
	init_idle_preempt_count(idle, cpu);

	/*
	 * The idle tasks have their own, simple scheduling class:
	 */
	idle->sched_class = &idle_sched_class;
	ftrace_graph_init_idle_task(idle, cpu);
	vtime_init_idle(idle, cpu);
#ifdef CONFIG_SMP
	sprintf(idle->comm, "%s/%d", INIT_TASK_COMM, cpu); /* swapper/0 */
#endif
}

#ifdef CONFIG_SMP

int cpuset_cpumask_can_shrink(const struct cpumask *cur,
			      const struct cpumask *trial)
{
	int ret = 1;

	if (!cpumask_weight(cur))
		return ret;

	ret = dl_cpuset_cpumask_can_shrink(cur, trial);

	return ret;
}

int task_can_attach(struct task_struct *p,
		    const struct cpumask *cs_cpus_allowed)
{
	int ret = 0;

	/*
	 * Kthreads which disallow setaffinity shouldn't be moved
	 * to a new cpuset; we don't want to change their CPU
	 * affinity and isolating such threads by their set of
	 * allowed nodes is unnecessary.  Thus, cpusets are not
	 * applicable for such threads.  This prevents checking for
	 * success of set_cpus_allowed_ptr() on all attached tasks
	 * before cpus_mask may be changed.
	 */
	if (p->flags & PF_NO_SETAFFINITY) {
		ret = -EINVAL;
		goto out;
	}

	if (dl_task(p) && !cpumask_intersects(task_rq(p)->rd->span,
					      cs_cpus_allowed))
		ret = dl_task_can_attach(p, cs_cpus_allowed);

out:
	return ret;
}

bool sched_smp_initialized __read_mostly;

#ifdef CONFIG_NUMA_BALANCING
/* Migrate current task p to target_cpu */
int migrate_task_to(struct task_struct *p, int target_cpu)
{
	struct migration_arg arg = { p, target_cpu };
	int curr_cpu = task_cpu(p);

	if (curr_cpu == target_cpu)
		return 0;

	if (!cpumask_test_cpu(target_cpu, p->cpus_ptr))
		return -EINVAL;

	/* TODO: This is not properly updating schedstats */

	trace_sched_move_numa(p, curr_cpu, target_cpu);
	return stop_one_cpu(curr_cpu, migration_cpu_stop, &arg);
}

/*
 * Requeue a task on a given node and accurately track the number of NUMA
 * tasks on the runqueues
 */
void sched_setnuma(struct task_struct *p, int nid)
{
	bool queued, running;
	struct rq_flags rf;
	struct rq *rq;

	rq = task_rq_lock(p, &rf);
	queued = task_on_rq_queued(p);
	running = task_current(rq, p);

	if (queued)
		dequeue_task(rq, p, DEQUEUE_SAVE);
	if (running)
		put_prev_task(rq, p);

	p->numa_preferred_nid = nid;

	if (queued)
		enqueue_task(rq, p, ENQUEUE_RESTORE | ENQUEUE_NOCLOCK);
	if (running)
		set_next_task(rq, p);
	task_rq_unlock(rq, p, &rf);
}
#endif /* CONFIG_NUMA_BALANCING */

#ifdef CONFIG_HOTPLUG_CPU
/*
 * Ensure that the idle task is using init_mm right before its CPU goes
 * offline.
 */
void idle_task_exit(void)
{
	struct mm_struct *mm = current->active_mm;

	BUG_ON(cpu_online(smp_processor_id()));
	BUG_ON(current != this_rq()->idle);

	if (mm != &init_mm) {
		switch_mm(mm, &init_mm, current);
		finish_arch_post_lock_switch();
	}

	scs_task_reset(current);
	/* finish_cpu(), as ran on the BP, will clean up the active_mm state */
}

static int __balance_push_cpu_stop(void *arg)
{
	struct task_struct *p = arg;
	struct rq *rq = this_rq();
	struct rq_flags rf;
	int cpu;

	raw_spin_lock_irq(&p->pi_lock);
	rq_lock(rq, &rf);

	update_rq_clock(rq);

	if (task_rq(p) == rq && task_on_rq_queued(p)) {
		cpu = select_fallback_rq(rq->cpu, p);
		rq = __migrate_task(rq, &rf, p, cpu);
	}

	rq_unlock(rq, &rf);
	raw_spin_unlock_irq(&p->pi_lock);

	put_task_struct(p);

	return 0;
}

static DEFINE_PER_CPU(struct cpu_stop_work, push_work);

/*
 * Ensure we only run per-cpu kthreads once the CPU goes !active.
 *
 * This is enabled below SCHED_AP_ACTIVE; when !cpu_active(), but only
 * effective when the hotplug motion is down.
 */
static void balance_push(struct rq *rq)
{
	struct task_struct *push_task = rq->curr;

	lockdep_assert_rq_held(rq);

	/*
	 * Ensure the thing is persistent until balance_push_set(.on = false);
	 */
	rq->balance_callback = &balance_push_callback;

	/*
	 * Only active while going offline and when invoked on the outgoing
	 * CPU.
	 */
	if (!cpu_dying(rq->cpu) || rq != this_rq())
		return;

	/*
	 * Both the cpu-hotplug and stop task are in this case and are
	 * required to complete the hotplug process.
	 */
	if (kthread_is_per_cpu(push_task) ||
	    is_migration_disabled(push_task)) {

		/*
		 * If this is the idle task on the outgoing CPU try to wake
		 * up the hotplug control thread which might wait for the
		 * last task to vanish. The rcuwait_active() check is
		 * accurate here because the waiter is pinned on this CPU
		 * and can't obviously be running in parallel.
		 *
		 * On RT kernels this also has to check whether there are
		 * pinned and scheduled out tasks on the runqueue. They
		 * need to leave the migrate disabled section first.
		 */
		if (!rq->nr_running && !rq_has_pinned_tasks(rq) &&
		    rcuwait_active(&rq->hotplug_wait)) {
			raw_spin_rq_unlock(rq);
			rcuwait_wake_up(&rq->hotplug_wait);
			raw_spin_rq_lock(rq);
		}
		return;
	}

	get_task_struct(push_task);
	/*
	 * Temporarily drop rq->lock such that we can wake-up the stop task.
	 * Both preemption and IRQs are still disabled.
	 */
	raw_spin_rq_unlock(rq);
	stop_one_cpu_nowait(rq->cpu, __balance_push_cpu_stop, push_task,
			    this_cpu_ptr(&push_work));
	/*
	 * At this point need_resched() is true and we'll take the loop in
	 * schedule(). The next pick is obviously going to be the stop task
	 * which kthread_is_per_cpu() and will push this task away.
	 */
	raw_spin_rq_lock(rq);
}

/*
 * IAMROOT, 2022.11.26:
 * - on이면 balance_push_callback으로 callback을 설정,
 *   false면 이미 setting되있는게 balance_push_callback인 경우에만
 *   NULL로 설정한다.
 */
static void balance_push_set(int cpu, bool on)
{
	struct rq *rq = cpu_rq(cpu);
	struct rq_flags rf;

	rq_lock_irqsave(rq, &rf);
	if (on) {
		WARN_ON_ONCE(rq->balance_callback);
		rq->balance_callback = &balance_push_callback;
	} else if (rq->balance_callback == &balance_push_callback) {
		rq->balance_callback = NULL;
	}
	rq_unlock_irqrestore(rq, &rf);
}

/*
 * Invoked from a CPUs hotplug control thread after the CPU has been marked
 * inactive. All tasks which are not per CPU kernel threads are either
 * pushed off this CPU now via balance_push() or placed on a different CPU
 * during wakeup. Wait until the CPU is quiescent.
 */
static void balance_hotplug_wait(void)
{
	struct rq *rq = this_rq();

	rcuwait_wait_event(&rq->hotplug_wait,
			   rq->nr_running == 1 && !rq_has_pinned_tasks(rq),
			   TASK_UNINTERRUPTIBLE);
}

#else

static inline void balance_push(struct rq *rq)
{
}

static inline void balance_push_set(int cpu, bool on)
{
}

static inline void balance_hotplug_wait(void)
{
}

#endif /* CONFIG_HOTPLUG_CPU */

void set_rq_online(struct rq *rq)
{
	if (!rq->online) {
		const struct sched_class *class;

		cpumask_set_cpu(rq->cpu, rq->rd->online);
		rq->online = 1;

		for_each_class(class) {
			if (class->rq_online)
				class->rq_online(rq);
		}
	}
}

void set_rq_offline(struct rq *rq)
{
	if (rq->online) {
		const struct sched_class *class;

		for_each_class(class) {
			if (class->rq_offline)
				class->rq_offline(rq);
		}

		cpumask_clear_cpu(rq->cpu, rq->rd->online);
		rq->online = 0;
	}
}

/*
 * used to mark begin/end of suspend/resume:
 */
static int num_cpus_frozen;

/*
 * Update cpusets according to cpu_active mask.  If cpusets are
 * disabled, cpuset_update_active_cpus() becomes a simple wrapper
 * around partition_sched_domains().
 *
 * If we come here as part of a suspend/resume, don't touch cpusets because we
 * want to restore it back to its original state upon resume anyway.
 */
static void cpuset_cpu_active(void)
{
	if (cpuhp_tasks_frozen) {
		/*
		 * num_cpus_frozen tracks how many CPUs are involved in suspend
		 * resume sequence. As long as this is not the last online
		 * operation in the resume sequence, just build a single sched
		 * domain, ignoring cpusets.
		 */
		partition_sched_domains(1, NULL, NULL);
		if (--num_cpus_frozen)
			return;
		/*
		 * This is the last CPU online operation. So fall through and
		 * restore the original sched domains by considering the
		 * cpuset configurations.
		 */
		cpuset_force_rebuild();
	}
	cpuset_update_active_cpus();
}

static int cpuset_cpu_inactive(unsigned int cpu)
{
	if (!cpuhp_tasks_frozen) {
		if (dl_cpu_busy(cpu))
			return -EBUSY;
		cpuset_update_active_cpus();
	} else {
		num_cpus_frozen++;
		partition_sched_domains(1, NULL, NULL);
	}
	return 0;
}

int sched_cpu_activate(unsigned int cpu)
{
	struct rq *rq = cpu_rq(cpu);
	struct rq_flags rf;

	/*
	 * Clear the balance_push callback and prepare to schedule
	 * regular tasks.
	 */
	balance_push_set(cpu, false);

#ifdef CONFIG_SCHED_SMT
	/*
	 * When going up, increment the number of cores with SMT present.
	 */
	if (cpumask_weight(cpu_smt_mask(cpu)) == 2)
		static_branch_inc_cpuslocked(&sched_smt_present);
#endif
	set_cpu_active(cpu, true);

	if (sched_smp_initialized) {
		sched_domains_numa_masks_set(cpu);
		cpuset_cpu_active();
	}

	/*
	 * Put the rq online, if not already. This happens:
	 *
	 * 1) In the early boot process, because we build the real domains
	 *    after all CPUs have been brought up.
	 *
	 * 2) At runtime, if cpuset_cpu_active() fails to rebuild the
	 *    domains.
	 */
	rq_lock_irqsave(rq, &rf);
	if (rq->rd) {
		BUG_ON(!cpumask_test_cpu(cpu, rq->rd->span));
		set_rq_online(rq);
	}
	rq_unlock_irqrestore(rq, &rf);

	return 0;
}

int sched_cpu_deactivate(unsigned int cpu)
{
	struct rq *rq = cpu_rq(cpu);
	struct rq_flags rf;
	int ret;

	/*
	 * Remove CPU from nohz.idle_cpus_mask to prevent participating in
	 * load balancing when not active
	 */
	nohz_balance_exit_idle(rq);

	set_cpu_active(cpu, false);

	/*
	 * From this point forward, this CPU will refuse to run any task that
	 * is not: migrate_disable() or KTHREAD_IS_PER_CPU, and will actively
	 * push those tasks away until this gets cleared, see
	 * sched_cpu_dying().
	 */
	balance_push_set(cpu, true);

	/*
	 * We've cleared cpu_active_mask / set balance_push, wait for all
	 * preempt-disabled and RCU users of this state to go away such that
	 * all new such users will observe it.
	 *
	 * Specifically, we rely on ttwu to no longer target this CPU, see
	 * ttwu_queue_cond() and is_cpu_allowed().
	 *
	 * Do sync before park smpboot threads to take care the rcu boost case.
	 */
	synchronize_rcu();

	rq_lock_irqsave(rq, &rf);
	if (rq->rd) {
		update_rq_clock(rq);
		BUG_ON(!cpumask_test_cpu(cpu, rq->rd->span));
		set_rq_offline(rq);
	}
	rq_unlock_irqrestore(rq, &rf);

#ifdef CONFIG_SCHED_SMT
	/*
	 * When going down, decrement the number of cores with SMT present.
	 */
	if (cpumask_weight(cpu_smt_mask(cpu)) == 2)
		static_branch_dec_cpuslocked(&sched_smt_present);

	sched_core_cpu_deactivate(cpu);
#endif

	if (!sched_smp_initialized)
		return 0;

	ret = cpuset_cpu_inactive(cpu);
	if (ret) {
		balance_push_set(cpu, false);
		set_cpu_active(cpu, true);
		return ret;
	}
	sched_domains_numa_masks_clear(cpu);
	return 0;
}

static void sched_rq_cpu_starting(unsigned int cpu)
{
	struct rq *rq = cpu_rq(cpu);

	rq->calc_load_update = calc_load_update;
	update_max_interval();
}

int sched_cpu_starting(unsigned int cpu)
{
	sched_core_cpu_starting(cpu);
	sched_rq_cpu_starting(cpu);
	sched_tick_start(cpu);
	return 0;
}

#ifdef CONFIG_HOTPLUG_CPU

/*
 * Invoked immediately before the stopper thread is invoked to bring the
 * CPU down completely. At this point all per CPU kthreads except the
 * hotplug thread (current) and the stopper thread (inactive) have been
 * either parked or have been unbound from the outgoing CPU. Ensure that
 * any of those which might be on the way out are gone.
 *
 * If after this point a bound task is being woken on this CPU then the
 * responsible hotplug callback has failed to do it's job.
 * sched_cpu_dying() will catch it with the appropriate fireworks.
 */
int sched_cpu_wait_empty(unsigned int cpu)
{
	balance_hotplug_wait();
	return 0;
}

/*
 * Since this CPU is going 'away' for a while, fold any nr_active delta we
 * might have. Called from the CPU stopper task after ensuring that the
 * stopper is the last running task on the CPU, so nr_active count is
 * stable. We need to take the teardown thread which is calling this into
 * account, so we hand in adjust = 1 to the load calculation.
 *
 * Also see the comment "Global load-average calculations".
 */
static void calc_load_migrate(struct rq *rq)
{
	long delta = calc_load_fold_active(rq, 1);

	if (delta)
		atomic_long_add(delta, &calc_load_tasks);
}

static void dump_rq_tasks(struct rq *rq, const char *loglvl)
{
	struct task_struct *g, *p;
	int cpu = cpu_of(rq);

	lockdep_assert_rq_held(rq);

	printk("%sCPU%d enqueued tasks (%u total):\n", loglvl, cpu, rq->nr_running);
	for_each_process_thread(g, p) {
		if (task_cpu(p) != cpu)
			continue;

		if (!task_on_rq_queued(p))
			continue;

		printk("%s\tpid: %d, name: %s\n", loglvl, p->pid, p->comm);
	}
}

int sched_cpu_dying(unsigned int cpu)
{
	struct rq *rq = cpu_rq(cpu);
	struct rq_flags rf;

	/* Handle pending wakeups and then migrate everything off */
	sched_tick_stop(cpu);

	rq_lock_irqsave(rq, &rf);
	if (rq->nr_running != 1 || rq_has_pinned_tasks(rq)) {
		WARN(true, "Dying CPU not properly vacated!");
		dump_rq_tasks(rq, KERN_WARNING);
	}
	rq_unlock_irqrestore(rq, &rf);

	calc_load_migrate(rq);
	update_max_interval();
	hrtick_clear(rq);
	sched_core_cpu_dying(cpu);
	return 0;
}
#endif

void __init sched_init_smp(void)
{
	sched_init_numa();

	/*
	 * There's no userspace yet to cause hotplug operations; hence all the
	 * CPU masks are stable and all blatant races in the below code cannot
	 * happen.
	 */
	mutex_lock(&sched_domains_mutex);
	sched_init_domains(cpu_active_mask);
	mutex_unlock(&sched_domains_mutex);

	/* Move init over to a non-isolated CPU */
	if (set_cpus_allowed_ptr(current, housekeeping_cpumask(HK_FLAG_DOMAIN)) < 0)
		BUG();
	current->flags &= ~PF_NO_SETAFFINITY;
	sched_init_granularity();

	init_sched_rt_class();
	init_sched_dl_class();

	sched_smp_initialized = true;
}

static int __init migration_init(void)
{
	sched_cpu_starting(smp_processor_id());
	return 0;
}
early_initcall(migration_init);

#else
void __init sched_init_smp(void)
{
	sched_init_granularity();
}
#endif /* CONFIG_SMP */

int in_sched_functions(unsigned long addr)
{
	return in_lock_functions(addr) ||
		(addr >= (unsigned long)__sched_text_start
		&& addr < (unsigned long)__sched_text_end);
}

#ifdef CONFIG_CGROUP_SCHED
/*
 * Default task group.
 * Every task in system belongs to this group at bootup.
 */
struct task_group root_task_group;
LIST_HEAD(task_groups);

/* Cacheline aligned slab cache for task_group */
static struct kmem_cache *task_group_cache __read_mostly;
#endif

DECLARE_PER_CPU(cpumask_var_t, load_balance_mask);
DECLARE_PER_CPU(cpumask_var_t, select_idle_mask);

/*
 * IAMROOT, 2022.11.26:
 * - 
 */
void __init sched_init(void)
{
	unsigned long ptr = 0;
	int i;

	/* Make sure the linker didn't screw up */

/*
 * IAMROOT, 2022.11.26:
 * - vmlinux.lds 에서 순서가 제대로 되있는지에 대한 검사. 
 */
	BUG_ON(&idle_sched_class + 1 != &fair_sched_class ||
	       &fair_sched_class + 1 != &rt_sched_class ||
	       &rt_sched_class + 1   != &dl_sched_class);
#ifdef CONFIG_SMP
	BUG_ON(&dl_sched_class + 1 != &stop_sched_class);
#endif

	wait_bit_init();

/*
 * IAMROOT, 2022.11.26:
 * - Group scheduling for SCHED_OTHER.
 * - SCHED_OTHER
 *   Documentation/scheduler/sched-design-CFS.rst 참고
 *   cfs의 SCHED_NORMAL.
 * - 2개의 의미는 아래에서 fair, rt를 초기화할때 각각 se, cfs_rq와
 *   rt_set, rt_rq를 할당하기 위함이다.
 */
#ifdef CONFIG_FAIR_GROUP_SCHED
	ptr += 2 * nr_cpu_ids * sizeof(void **);
#endif
#ifdef CONFIG_RT_GROUP_SCHED
	ptr += 2 * nr_cpu_ids * sizeof(void **);
#endif
	if (ptr) {
		ptr = (unsigned long)kzalloc(ptr, GFP_NOWAIT);

#ifdef CONFIG_FAIR_GROUP_SCHED
		root_task_group.se = (struct sched_entity **)ptr;
		ptr += nr_cpu_ids * sizeof(void **);

		root_task_group.cfs_rq = (struct cfs_rq **)ptr;
		ptr += nr_cpu_ids * sizeof(void **);

		root_task_group.shares = ROOT_TASK_GROUP_LOAD;
		init_cfs_bandwidth(&root_task_group.cfs_bandwidth);
#endif /* CONFIG_FAIR_GROUP_SCHED */
#ifdef CONFIG_RT_GROUP_SCHED
		root_task_group.rt_se = (struct sched_rt_entity **)ptr;
		ptr += nr_cpu_ids * sizeof(void **);

		root_task_group.rt_rq = (struct rt_rq **)ptr;
		ptr += nr_cpu_ids * sizeof(void **);

#endif /* CONFIG_RT_GROUP_SCHED */
	}
#ifdef CONFIG_CPUMASK_OFFSTACK
	for_each_possible_cpu(i) {
		per_cpu(load_balance_mask, i) = (cpumask_var_t)kzalloc_node(
			cpumask_size(), GFP_KERNEL, cpu_to_node(i));
		per_cpu(select_idle_mask, i) = (cpumask_var_t)kzalloc_node(
			cpumask_size(), GFP_KERNEL, cpu_to_node(i));
	}
#endif /* CONFIG_CPUMASK_OFFSTACK */

	init_rt_bandwidth(&def_rt_bandwidth, global_rt_period(), global_rt_runtime());
	init_dl_bandwidth(&def_dl_bandwidth, global_rt_period(), global_rt_runtime());

#ifdef CONFIG_SMP
/*
 * IAMROOT, 2022.11.26:
 * load balancing 에 사용
 */
	init_defrootdomain();
#endif

#ifdef CONFIG_RT_GROUP_SCHED
	init_rt_bandwidth(&root_task_group.rt_bandwidth,
			global_rt_period(), global_rt_runtime());
#endif /* CONFIG_RT_GROUP_SCHED */

#ifdef CONFIG_CGROUP_SCHED
	task_group_cache = KMEM_CACHE(task_group, 0);

	list_add(&root_task_group.list, &task_groups);
	INIT_LIST_HEAD(&root_task_group.children);
	INIT_LIST_HEAD(&root_task_group.siblings);
	autogroup_init(&init_task);
#endif /* CONFIG_CGROUP_SCHED */

	for_each_possible_cpu(i) {
		struct rq *rq;

		rq = cpu_rq(i);
		raw_spin_lock_init(&rq->__lock);
		rq->nr_running = 0;
		rq->calc_load_active = 0;
/*
 * IAMROOT, 2022.11.26:
 * 5초+ 1틱. 5초를 보장하고 다음 틱에서 무엇을 한다.
 */
		rq->calc_load_update = jiffies + LOAD_FREQ;
		init_cfs_rq(&rq->cfs);
		init_rt_rq(&rq->rt);
		init_dl_rq(&rq->dl);
#ifdef CONFIG_FAIR_GROUP_SCHED
		INIT_LIST_HEAD(&rq->leaf_cfs_rq_list);
		rq->tmp_alone_branch = &rq->leaf_cfs_rq_list;
		/*
		 * How much CPU bandwidth does root_task_group get?
		 *
		 * In case of task-groups formed thr' the cgroup filesystem, it
		 * gets 100% of the CPU resources in the system. This overall
		 * system CPU resource is divided among the tasks of
		 * root_task_group and its child task-groups in a fair manner,
		 * based on each entity's (task or task-group's) weight
		 * (se->load.weight).
		 *
		 * In other words, if root_task_group has 10 tasks of weight
		 * 1024) and two child groups A0 and A1 (of weight 1024 each),
		 * then A0's share of the CPU resource is:
		 *
		 *	A0's bandwidth = 1024 / (10*1024 + 1024 + 1024) = 8.33%
		 *
		 * We achieve this by letting root_task_group's tasks sit
		 * directly in rq->cfs (i.e root_task_group->se[] = NULL).
		 */
<<<<<<< HEAD
/*
 * IAMROOT, 2022.11.26:
 * - papago
 *   root_task_group은 얼마나 많은 CPU 대역폭을 얻습니까? cgroup 파일
 *   시스템을 통해 구성된 작업 그룹의 경우 시스템에서 CPU 리소스의 100%를
 *   가져옵니다. 이 전체 시스템 CPU 리소스는 각 엔티티(태스크 또는
 *   태스크 그룹)의 가중치(se->load.weight)를 기반으로 공정한 방식으로
 *   root_task_group의 태스크와 하위 태스크 그룹으로 나뉩니다.
 *
 *   즉, root_task_group에 가중치가 1024인 10개의 task와 두 개의 하위
 *   group A0 및 A1(각각 가중치가 1024)이 있는 경우 A0의 CPU 리소스
 *   공유는 다음과 같습니다.
 *
 *	 A0's bandwidth = 1024 / (10*1024 + 1024 + 1024) = 8.33%
 *
 *   우리는 root_task_group의 작업을 rq->cfs에 직접 배치함으로써 이를
 *   달성합니다(즉, root_task_group->se[] = NULL).
 *
 * - root_task_group의 sched_entity는 NULL이다. 상위가 없어 가져올게없기
 *   때문이다.
 */
=======
		/*
		 * IAMROOT, 2022.11.26:
		 * root_task_group은 얼마나 많은 CPU 대역폭을 얻습니까? cgroup 파일
		 * 시스템을 통해 구성된 작업 그룹의 경우 시스템에서 CPU 리소스의 100%를
		 * 가져옵니다. 이 전체 시스템 CPU 리소스는 각 엔티티(태스크 또는 태스크
		 * 그룹)의 가중치(se->load.weight)를 기반으로 공정한 방식으로
		 * root_task_group의 태스크와 하위 태스크 그룹으로 나뉩니다. 즉,
		 * root_task_group에 가중치가 1024인 10개의 작업과 두 개의 하위 그룹
		 * A0 및 A1(각각 가중치가 1024)이 있는 경우 A0의 CPU 리소스 점유율은
		 *
		 * A0의 대역폭 = 1024 / (10*1024 + 1024 + 1024)  = 8.33%
		 *
		 * 우리는 root_task_group의 작업을 rq->cfs에 직접
		 * 배치함으로써 이를 달성합니다(즉, root_task_group->se[] = NULL).
		 */
>>>>>>> b06a95e2
		init_tg_cfs_entry(&root_task_group, &rq->cfs, NULL, i, NULL);
#endif /* CONFIG_FAIR_GROUP_SCHED */

		rq->rt.rt_runtime = def_rt_bandwidth.rt_runtime;
#ifdef CONFIG_RT_GROUP_SCHED
		init_tg_rt_entry(&root_task_group, &rq->rt, NULL, i, NULL);
#endif
#ifdef CONFIG_SMP
		rq->sd = NULL;
		rq->rd = NULL;
		rq->cpu_capacity = rq->cpu_capacity_orig = SCHED_CAPACITY_SCALE;
		rq->balance_callback = &balance_push_callback;
		rq->active_balance = 0;
		rq->next_balance = jiffies;
		rq->push_cpu = 0;
		rq->cpu = i;
		rq->online = 0;
		rq->idle_stamp = 0;
		rq->avg_idle = 2*sysctl_sched_migration_cost;
		rq->wake_stamp = jiffies;
		rq->wake_avg_idle = rq->avg_idle;
		rq->max_idle_balance_cost = sysctl_sched_migration_cost;

		INIT_LIST_HEAD(&rq->cfs_tasks);

		rq_attach_root(rq, &def_root_domain);
#ifdef CONFIG_NO_HZ_COMMON
		rq->last_blocked_load_update_tick = jiffies;
		atomic_set(&rq->nohz_flags, 0);

		INIT_CSD(&rq->nohz_csd, nohz_csd_func, rq);
#endif
#ifdef CONFIG_HOTPLUG_CPU
		rcuwait_init(&rq->hotplug_wait);
#endif
#endif /* CONFIG_SMP */
		hrtick_rq_init(rq);
		atomic_set(&rq->nr_iowait, 0);

#ifdef CONFIG_SCHED_CORE
		rq->core = rq;
		rq->core_pick = NULL;
		rq->core_enabled = 0;
		rq->core_tree = RB_ROOT;
		rq->core_forceidle = false;

		rq->core_cookie = 0UL;
#endif
	}

	set_load_weight(&init_task, false);

	/*
	 * The boot idle thread does lazy MMU switching as well:
	 */
	mmgrab(&init_mm);
	enter_lazy_tlb(&init_mm, current);

	/*
	 * Make us the idle thread. Technically, schedule() should not be
	 * called from this thread, however somewhere below it might be,
	 * but because we are the idle thread, we just pick up running again
	 * when this runqueue becomes "idle".
	 */
<<<<<<< HEAD
/*
 * IAMROOT, 2022.11.26:
 * - papago
 *   우리를 idle 스레드로 만드십시오. 기술적으로 schedule()은 이
 *   스레드에서 호출되지 않아야 하지만 그 아래 어딘가에 있을 수 있지만
 *   우리는 idle 스레드이기 때문에 이 실행 대기열이 idle 상태가 되면 다시 
 *   실행을 시작합니다.
 *
 * - init후 init task는 할일이 없기 때문에 init task를 idle task로
 *   활용한다.
 * - idle task는 모든 thread에서 사용가능하다.
 * - 최초의 init_task설정이다. 마치 fork를 하고난 task처럼 초기화를
 *   수행하는 코드가 있다.
 */
=======
	/*
	 * IAMROOT, 2022.11.26:
	 * 우리를 유휴 스레드로 만드십시오. 기술적으로 schedule()은 이 스레드에서
	 * 호출되지 않아야 하지만 그 아래 어딘가에 있을 수 있지만 우리는 유휴
	 * 스레드이기 때문에 이 실행 대기열이 "유휴" 상태가 되면 다시 실행을
	 * 시작합니다.
	 */
>>>>>>> b06a95e2
	init_idle(current, smp_processor_id());

/*
 * IAMROOT, 2022.11.26:
 * - kernel/sched/loadavg.c
 */
	calc_load_update = jiffies + LOAD_FREQ;

#ifdef CONFIG_SMP
	idle_thread_set_boot_cpu();
	balance_push_set(smp_processor_id(), false);
#endif
	init_sched_fair_class();

	psi_init();

	init_uclamp();

	scheduler_running = 1;
}

#ifdef CONFIG_DEBUG_ATOMIC_SLEEP
static inline int preempt_count_equals(int preempt_offset)
{
	int nested = preempt_count() + rcu_preempt_depth();

	return (nested == preempt_offset);
}

void __might_sleep(const char *file, int line, int preempt_offset)
{
	unsigned int state = get_current_state();
	/*
	 * Blocking primitives will set (and therefore destroy) current->state,
	 * since we will exit with TASK_RUNNING make sure we enter with it,
	 * otherwise we will destroy state.
	 */
	WARN_ONCE(state != TASK_RUNNING && current->task_state_change,
			"do not call blocking ops when !TASK_RUNNING; "
			"state=%x set at [<%p>] %pS\n", state,
			(void *)current->task_state_change,
			(void *)current->task_state_change);

	___might_sleep(file, line, preempt_offset);
}
EXPORT_SYMBOL(__might_sleep);

void ___might_sleep(const char *file, int line, int preempt_offset)
{
	/* Ratelimiting timestamp: */
	static unsigned long prev_jiffy;

	unsigned long preempt_disable_ip;

	/* WARN_ON_ONCE() by default, no rate limit required: */
	rcu_sleep_check();

	if ((preempt_count_equals(preempt_offset) && !irqs_disabled() &&
	     !is_idle_task(current) && !current->non_block_count) ||
	    system_state == SYSTEM_BOOTING || system_state > SYSTEM_RUNNING ||
	    oops_in_progress)
		return;

	if (time_before(jiffies, prev_jiffy + HZ) && prev_jiffy)
		return;
	prev_jiffy = jiffies;

	/* Save this before calling printk(), since that will clobber it: */
	preempt_disable_ip = get_preempt_disable_ip(current);

	printk(KERN_ERR
		"BUG: sleeping function called from invalid context at %s:%d\n",
			file, line);
	printk(KERN_ERR
		"in_atomic(): %d, irqs_disabled(): %d, non_block: %d, pid: %d, name: %s\n",
			in_atomic(), irqs_disabled(), current->non_block_count,
			current->pid, current->comm);

	if (task_stack_end_corrupted(current))
		printk(KERN_EMERG "Thread overran stack, or stack corrupted\n");

	debug_show_held_locks(current);
	if (irqs_disabled())
		print_irqtrace_events(current);
	if (IS_ENABLED(CONFIG_DEBUG_PREEMPT)
	    && !preempt_count_equals(preempt_offset)) {
		pr_err("Preemption disabled at:");
		print_ip_sym(KERN_ERR, preempt_disable_ip);
	}
	dump_stack();
	add_taint(TAINT_WARN, LOCKDEP_STILL_OK);
}
EXPORT_SYMBOL(___might_sleep);

void __cant_sleep(const char *file, int line, int preempt_offset)
{
	static unsigned long prev_jiffy;

	if (irqs_disabled())
		return;

	if (!IS_ENABLED(CONFIG_PREEMPT_COUNT))
		return;

	if (preempt_count() > preempt_offset)
		return;

	if (time_before(jiffies, prev_jiffy + HZ) && prev_jiffy)
		return;
	prev_jiffy = jiffies;

	printk(KERN_ERR "BUG: assuming atomic context at %s:%d\n", file, line);
	printk(KERN_ERR "in_atomic(): %d, irqs_disabled(): %d, pid: %d, name: %s\n",
			in_atomic(), irqs_disabled(),
			current->pid, current->comm);

	debug_show_held_locks(current);
	dump_stack();
	add_taint(TAINT_WARN, LOCKDEP_STILL_OK);
}
EXPORT_SYMBOL_GPL(__cant_sleep);

#ifdef CONFIG_SMP
void __cant_migrate(const char *file, int line)
{
	static unsigned long prev_jiffy;

	if (irqs_disabled())
		return;

	if (is_migration_disabled(current))
		return;

	if (!IS_ENABLED(CONFIG_PREEMPT_COUNT))
		return;

	if (preempt_count() > 0)
		return;

	if (time_before(jiffies, prev_jiffy + HZ) && prev_jiffy)
		return;
	prev_jiffy = jiffies;

	pr_err("BUG: assuming non migratable context at %s:%d\n", file, line);
	pr_err("in_atomic(): %d, irqs_disabled(): %d, migration_disabled() %u pid: %d, name: %s\n",
	       in_atomic(), irqs_disabled(), is_migration_disabled(current),
	       current->pid, current->comm);

	debug_show_held_locks(current);
	dump_stack();
	add_taint(TAINT_WARN, LOCKDEP_STILL_OK);
}
EXPORT_SYMBOL_GPL(__cant_migrate);
#endif
#endif

#ifdef CONFIG_MAGIC_SYSRQ
void normalize_rt_tasks(void)
{
	struct task_struct *g, *p;
	struct sched_attr attr = {
		.sched_policy = SCHED_NORMAL,
	};

	read_lock(&tasklist_lock);
	for_each_process_thread(g, p) {
		/*
		 * Only normalize user tasks:
		 */
		if (p->flags & PF_KTHREAD)
			continue;

		p->se.exec_start = 0;
		schedstat_set(p->se.statistics.wait_start,  0);
		schedstat_set(p->se.statistics.sleep_start, 0);
		schedstat_set(p->se.statistics.block_start, 0);

		if (!dl_task(p) && !rt_task(p)) {
			/*
			 * Renice negative nice level userspace
			 * tasks back to 0:
			 */
			if (task_nice(p) < 0)
				set_user_nice(p, 0);
			continue;
		}

		__sched_setscheduler(p, &attr, false, false);
	}
	read_unlock(&tasklist_lock);
}

#endif /* CONFIG_MAGIC_SYSRQ */

#if defined(CONFIG_IA64) || defined(CONFIG_KGDB_KDB)
/*
 * These functions are only useful for the IA64 MCA handling, or kdb.
 *
 * They can only be called when the whole system has been
 * stopped - every CPU needs to be quiescent, and no scheduling
 * activity can take place. Using them for anything else would
 * be a serious bug, and as a result, they aren't even visible
 * under any other configuration.
 */

/**
 * curr_task - return the current task for a given CPU.
 * @cpu: the processor in question.
 *
 * ONLY VALID WHEN THE WHOLE SYSTEM IS STOPPED!
 *
 * Return: The current task for @cpu.
 */
struct task_struct *curr_task(int cpu)
{
	return cpu_curr(cpu);
}

#endif /* defined(CONFIG_IA64) || defined(CONFIG_KGDB_KDB) */

#ifdef CONFIG_IA64
/**
 * ia64_set_curr_task - set the current task for a given CPU.
 * @cpu: the processor in question.
 * @p: the task pointer to set.
 *
 * Description: This function must only be used when non-maskable interrupts
 * are serviced on a separate stack. It allows the architecture to switch the
 * notion of the current task on a CPU in a non-blocking manner. This function
 * must be called with all CPU's synchronized, and interrupts disabled, the
 * and caller must save the original value of the current task (see
 * curr_task() above) and restore that value before reenabling interrupts and
 * re-starting the system.
 *
 * ONLY VALID WHEN THE WHOLE SYSTEM IS STOPPED!
 */
void ia64_set_curr_task(int cpu, struct task_struct *p)
{
	cpu_curr(cpu) = p;
}

#endif

#ifdef CONFIG_CGROUP_SCHED
/* task_group_lock serializes the addition/removal of task groups */
static DEFINE_SPINLOCK(task_group_lock);

static inline void alloc_uclamp_sched_group(struct task_group *tg,
					    struct task_group *parent)
{
#ifdef CONFIG_UCLAMP_TASK_GROUP
	enum uclamp_id clamp_id;

	for_each_clamp_id(clamp_id) {
		uclamp_se_set(&tg->uclamp_req[clamp_id],
			      uclamp_none(clamp_id), false);
		tg->uclamp[clamp_id] = parent->uclamp[clamp_id];
	}
#endif
}

static void sched_free_group(struct task_group *tg)
{
	free_fair_sched_group(tg);
	free_rt_sched_group(tg);
	autogroup_free(tg);
	kmem_cache_free(task_group_cache, tg);
}

/* allocate runqueue etc for a new task group */
struct task_group *sched_create_group(struct task_group *parent)
{
	struct task_group *tg;

	tg = kmem_cache_alloc(task_group_cache, GFP_KERNEL | __GFP_ZERO);
	if (!tg)
		return ERR_PTR(-ENOMEM);

	if (!alloc_fair_sched_group(tg, parent))
		goto err;

	if (!alloc_rt_sched_group(tg, parent))
		goto err;

	alloc_uclamp_sched_group(tg, parent);

	return tg;

err:
	sched_free_group(tg);
	return ERR_PTR(-ENOMEM);
}

void sched_online_group(struct task_group *tg, struct task_group *parent)
{
	unsigned long flags;

	spin_lock_irqsave(&task_group_lock, flags);
	list_add_rcu(&tg->list, &task_groups);

	/* Root should already exist: */
	WARN_ON(!parent);

	tg->parent = parent;
	INIT_LIST_HEAD(&tg->children);
	list_add_rcu(&tg->siblings, &parent->children);
	spin_unlock_irqrestore(&task_group_lock, flags);

	online_fair_sched_group(tg);
}

/* rcu callback to free various structures associated with a task group */
static void sched_free_group_rcu(struct rcu_head *rhp)
{
	/* Now it should be safe to free those cfs_rqs: */
	sched_free_group(container_of(rhp, struct task_group, rcu));
}

void sched_destroy_group(struct task_group *tg)
{
	/* Wait for possible concurrent references to cfs_rqs complete: */
	call_rcu(&tg->rcu, sched_free_group_rcu);
}

void sched_offline_group(struct task_group *tg)
{
	unsigned long flags;

	/* End participation in shares distribution: */
	unregister_fair_sched_group(tg);

	spin_lock_irqsave(&task_group_lock, flags);
	list_del_rcu(&tg->list);
	list_del_rcu(&tg->siblings);
	spin_unlock_irqrestore(&task_group_lock, flags);
}

static void sched_change_group(struct task_struct *tsk, int type)
{
	struct task_group *tg;

	/*
	 * All callers are synchronized by task_rq_lock(); we do not use RCU
	 * which is pointless here. Thus, we pass "true" to task_css_check()
	 * to prevent lockdep warnings.
	 */
	tg = container_of(task_css_check(tsk, cpu_cgrp_id, true),
			  struct task_group, css);
	tg = autogroup_task_group(tsk, tg);
	tsk->sched_task_group = tg;

#ifdef CONFIG_FAIR_GROUP_SCHED
	if (tsk->sched_class->task_change_group)
		tsk->sched_class->task_change_group(tsk, type);
	else
#endif
		set_task_rq(tsk, task_cpu(tsk));
}

/*
 * Change task's runqueue when it moves between groups.
 *
 * The caller of this function should have put the task in its new group by
 * now. This function just updates tsk->se.cfs_rq and tsk->se.parent to reflect
 * its new group.
 */
void sched_move_task(struct task_struct *tsk)
{
	int queued, running, queue_flags =
		DEQUEUE_SAVE | DEQUEUE_MOVE | DEQUEUE_NOCLOCK;
	struct rq_flags rf;
	struct rq *rq;

	rq = task_rq_lock(tsk, &rf);
	update_rq_clock(rq);

	running = task_current(rq, tsk);
	queued = task_on_rq_queued(tsk);

	if (queued)
		dequeue_task(rq, tsk, queue_flags);
	if (running)
		put_prev_task(rq, tsk);

	sched_change_group(tsk, TASK_MOVE_GROUP);

	if (queued)
		enqueue_task(rq, tsk, queue_flags);
	if (running) {
		set_next_task(rq, tsk);
		/*
		 * After changing group, the running task may have joined a
		 * throttled one but it's still the running task. Trigger a
		 * resched to make sure that task can still run.
		 */
		resched_curr(rq);
	}

	task_rq_unlock(rq, tsk, &rf);
}

static inline struct task_group *css_tg(struct cgroup_subsys_state *css)
{
	return css ? container_of(css, struct task_group, css) : NULL;
}

static struct cgroup_subsys_state *
cpu_cgroup_css_alloc(struct cgroup_subsys_state *parent_css)
{
	struct task_group *parent = css_tg(parent_css);
	struct task_group *tg;

	if (!parent) {
		/* This is early initialization for the top cgroup */
		return &root_task_group.css;
	}

	tg = sched_create_group(parent);
	if (IS_ERR(tg))
		return ERR_PTR(-ENOMEM);

	return &tg->css;
}

/* Expose task group only after completing cgroup initialization */
static int cpu_cgroup_css_online(struct cgroup_subsys_state *css)
{
	struct task_group *tg = css_tg(css);
	struct task_group *parent = css_tg(css->parent);

	if (parent)
		sched_online_group(tg, parent);

#ifdef CONFIG_UCLAMP_TASK_GROUP
	/* Propagate the effective uclamp value for the new group */
	mutex_lock(&uclamp_mutex);
	rcu_read_lock();
	cpu_util_update_eff(css);
	rcu_read_unlock();
	mutex_unlock(&uclamp_mutex);
#endif

	return 0;
}

static void cpu_cgroup_css_released(struct cgroup_subsys_state *css)
{
	struct task_group *tg = css_tg(css);

	sched_offline_group(tg);
}

static void cpu_cgroup_css_free(struct cgroup_subsys_state *css)
{
	struct task_group *tg = css_tg(css);

	/*
	 * Relies on the RCU grace period between css_released() and this.
	 */
	sched_free_group(tg);
}

/*
 * This is called before wake_up_new_task(), therefore we really only
 * have to set its group bits, all the other stuff does not apply.
 */
static void cpu_cgroup_fork(struct task_struct *task)
{
	struct rq_flags rf;
	struct rq *rq;

	rq = task_rq_lock(task, &rf);

	update_rq_clock(rq);
	sched_change_group(task, TASK_SET_GROUP);

	task_rq_unlock(rq, task, &rf);
}

static int cpu_cgroup_can_attach(struct cgroup_taskset *tset)
{
	struct task_struct *task;
	struct cgroup_subsys_state *css;
	int ret = 0;

	cgroup_taskset_for_each(task, css, tset) {
#ifdef CONFIG_RT_GROUP_SCHED
		if (!sched_rt_can_attach(css_tg(css), task))
			return -EINVAL;
#endif
		/*
		 * Serialize against wake_up_new_task() such that if it's
		 * running, we're sure to observe its full state.
		 */
		raw_spin_lock_irq(&task->pi_lock);
		/*
		 * Avoid calling sched_move_task() before wake_up_new_task()
		 * has happened. This would lead to problems with PELT, due to
		 * move wanting to detach+attach while we're not attached yet.
		 */
		if (READ_ONCE(task->__state) == TASK_NEW)
			ret = -EINVAL;
		raw_spin_unlock_irq(&task->pi_lock);

		if (ret)
			break;
	}
	return ret;
}

static void cpu_cgroup_attach(struct cgroup_taskset *tset)
{
	struct task_struct *task;
	struct cgroup_subsys_state *css;

	cgroup_taskset_for_each(task, css, tset)
		sched_move_task(task);
}

#ifdef CONFIG_UCLAMP_TASK_GROUP
static void cpu_util_update_eff(struct cgroup_subsys_state *css)
{
	struct cgroup_subsys_state *top_css = css;
	struct uclamp_se *uc_parent = NULL;
	struct uclamp_se *uc_se = NULL;
	unsigned int eff[UCLAMP_CNT];
	enum uclamp_id clamp_id;
	unsigned int clamps;

	lockdep_assert_held(&uclamp_mutex);
	SCHED_WARN_ON(!rcu_read_lock_held());

	css_for_each_descendant_pre(css, top_css) {
		uc_parent = css_tg(css)->parent
			? css_tg(css)->parent->uclamp : NULL;

		for_each_clamp_id(clamp_id) {
			/* Assume effective clamps matches requested clamps */
			eff[clamp_id] = css_tg(css)->uclamp_req[clamp_id].value;
			/* Cap effective clamps with parent's effective clamps */
			if (uc_parent &&
			    eff[clamp_id] > uc_parent[clamp_id].value) {
				eff[clamp_id] = uc_parent[clamp_id].value;
			}
		}
		/* Ensure protection is always capped by limit */
		eff[UCLAMP_MIN] = min(eff[UCLAMP_MIN], eff[UCLAMP_MAX]);

		/* Propagate most restrictive effective clamps */
		clamps = 0x0;
		uc_se = css_tg(css)->uclamp;
		for_each_clamp_id(clamp_id) {
			if (eff[clamp_id] == uc_se[clamp_id].value)
				continue;
			uc_se[clamp_id].value = eff[clamp_id];
			uc_se[clamp_id].bucket_id = uclamp_bucket_id(eff[clamp_id]);
			clamps |= (0x1 << clamp_id);
		}
		if (!clamps) {
			css = css_rightmost_descendant(css);
			continue;
		}

		/* Immediately update descendants RUNNABLE tasks */
		uclamp_update_active_tasks(css);
	}
}

/*
 * Integer 10^N with a given N exponent by casting to integer the literal "1eN"
 * C expression. Since there is no way to convert a macro argument (N) into a
 * character constant, use two levels of macros.
 */
#define _POW10(exp) ((unsigned int)1e##exp)
#define POW10(exp) _POW10(exp)

struct uclamp_request {
#define UCLAMP_PERCENT_SHIFT	2
#define UCLAMP_PERCENT_SCALE	(100 * POW10(UCLAMP_PERCENT_SHIFT))
	s64 percent;
	u64 util;
	int ret;
};

static inline struct uclamp_request
capacity_from_percent(char *buf)
{
	struct uclamp_request req = {
		.percent = UCLAMP_PERCENT_SCALE,
		.util = SCHED_CAPACITY_SCALE,
		.ret = 0,
	};

	buf = strim(buf);
	if (strcmp(buf, "max")) {
		req.ret = cgroup_parse_float(buf, UCLAMP_PERCENT_SHIFT,
					     &req.percent);
		if (req.ret)
			return req;
		if ((u64)req.percent > UCLAMP_PERCENT_SCALE) {
			req.ret = -ERANGE;
			return req;
		}

		req.util = req.percent << SCHED_CAPACITY_SHIFT;
		req.util = DIV_ROUND_CLOSEST_ULL(req.util, UCLAMP_PERCENT_SCALE);
	}

	return req;
}

static ssize_t cpu_uclamp_write(struct kernfs_open_file *of, char *buf,
				size_t nbytes, loff_t off,
				enum uclamp_id clamp_id)
{
	struct uclamp_request req;
	struct task_group *tg;

	req = capacity_from_percent(buf);
	if (req.ret)
		return req.ret;

	static_branch_enable(&sched_uclamp_used);

	mutex_lock(&uclamp_mutex);
	rcu_read_lock();

	tg = css_tg(of_css(of));
	if (tg->uclamp_req[clamp_id].value != req.util)
		uclamp_se_set(&tg->uclamp_req[clamp_id], req.util, false);

	/*
	 * Because of not recoverable conversion rounding we keep track of the
	 * exact requested value
	 */
	tg->uclamp_pct[clamp_id] = req.percent;

	/* Update effective clamps to track the most restrictive value */
	cpu_util_update_eff(of_css(of));

	rcu_read_unlock();
	mutex_unlock(&uclamp_mutex);

	return nbytes;
}

static ssize_t cpu_uclamp_min_write(struct kernfs_open_file *of,
				    char *buf, size_t nbytes,
				    loff_t off)
{
	return cpu_uclamp_write(of, buf, nbytes, off, UCLAMP_MIN);
}

static ssize_t cpu_uclamp_max_write(struct kernfs_open_file *of,
				    char *buf, size_t nbytes,
				    loff_t off)
{
	return cpu_uclamp_write(of, buf, nbytes, off, UCLAMP_MAX);
}

static inline void cpu_uclamp_print(struct seq_file *sf,
				    enum uclamp_id clamp_id)
{
	struct task_group *tg;
	u64 util_clamp;
	u64 percent;
	u32 rem;

	rcu_read_lock();
	tg = css_tg(seq_css(sf));
	util_clamp = tg->uclamp_req[clamp_id].value;
	rcu_read_unlock();

	if (util_clamp == SCHED_CAPACITY_SCALE) {
		seq_puts(sf, "max\n");
		return;
	}

	percent = tg->uclamp_pct[clamp_id];
	percent = div_u64_rem(percent, POW10(UCLAMP_PERCENT_SHIFT), &rem);
	seq_printf(sf, "%llu.%0*u\n", percent, UCLAMP_PERCENT_SHIFT, rem);
}

static int cpu_uclamp_min_show(struct seq_file *sf, void *v)
{
	cpu_uclamp_print(sf, UCLAMP_MIN);
	return 0;
}

static int cpu_uclamp_max_show(struct seq_file *sf, void *v)
{
	cpu_uclamp_print(sf, UCLAMP_MAX);
	return 0;
}
#endif /* CONFIG_UCLAMP_TASK_GROUP */

#ifdef CONFIG_FAIR_GROUP_SCHED
static int cpu_shares_write_u64(struct cgroup_subsys_state *css,
				struct cftype *cftype, u64 shareval)
{
	if (shareval > scale_load_down(ULONG_MAX))
		shareval = MAX_SHARES;
	return sched_group_set_shares(css_tg(css), scale_load(shareval));
}

static u64 cpu_shares_read_u64(struct cgroup_subsys_state *css,
			       struct cftype *cft)
{
	struct task_group *tg = css_tg(css);

	return (u64) scale_load_down(tg->shares);
}

#ifdef CONFIG_CFS_BANDWIDTH
static DEFINE_MUTEX(cfs_constraints_mutex);

const u64 max_cfs_quota_period = 1 * NSEC_PER_SEC; /* 1s */
static const u64 min_cfs_quota_period = 1 * NSEC_PER_MSEC; /* 1ms */
/* More than 203 days if BW_SHIFT equals 20. */
static const u64 max_cfs_runtime = MAX_BW * NSEC_PER_USEC;

static int __cfs_schedulable(struct task_group *tg, u64 period, u64 runtime);

static int tg_set_cfs_bandwidth(struct task_group *tg, u64 period, u64 quota,
				u64 burst)
{
	int i, ret = 0, runtime_enabled, runtime_was_enabled;
	struct cfs_bandwidth *cfs_b = &tg->cfs_bandwidth;

	if (tg == &root_task_group)
		return -EINVAL;

	/*
	 * Ensure we have at some amount of bandwidth every period.  This is
	 * to prevent reaching a state of large arrears when throttled via
	 * entity_tick() resulting in prolonged exit starvation.
	 */
	if (quota < min_cfs_quota_period || period < min_cfs_quota_period)
		return -EINVAL;

	/*
	 * Likewise, bound things on the other side by preventing insane quota
	 * periods.  This also allows us to normalize in computing quota
	 * feasibility.
	 */
	if (period > max_cfs_quota_period)
		return -EINVAL;

	/*
	 * Bound quota to defend quota against overflow during bandwidth shift.
	 */
	if (quota != RUNTIME_INF && quota > max_cfs_runtime)
		return -EINVAL;

	if (quota != RUNTIME_INF && (burst > quota ||
				     burst + quota > max_cfs_runtime))
		return -EINVAL;

	/*
	 * Prevent race between setting of cfs_rq->runtime_enabled and
	 * unthrottle_offline_cfs_rqs().
	 */
	cpus_read_lock();
	mutex_lock(&cfs_constraints_mutex);
	ret = __cfs_schedulable(tg, period, quota);
	if (ret)
		goto out_unlock;

	runtime_enabled = quota != RUNTIME_INF;
	runtime_was_enabled = cfs_b->quota != RUNTIME_INF;
	/*
	 * If we need to toggle cfs_bandwidth_used, off->on must occur
	 * before making related changes, and on->off must occur afterwards
	 */
	if (runtime_enabled && !runtime_was_enabled)
		cfs_bandwidth_usage_inc();
	raw_spin_lock_irq(&cfs_b->lock);
	cfs_b->period = ns_to_ktime(period);
	cfs_b->quota = quota;
	cfs_b->burst = burst;

	__refill_cfs_bandwidth_runtime(cfs_b);

	/* Restart the period timer (if active) to handle new period expiry: */
	if (runtime_enabled)
		start_cfs_bandwidth(cfs_b);

	raw_spin_unlock_irq(&cfs_b->lock);

	for_each_online_cpu(i) {
		struct cfs_rq *cfs_rq = tg->cfs_rq[i];
		struct rq *rq = cfs_rq->rq;
		struct rq_flags rf;

		rq_lock_irq(rq, &rf);
		cfs_rq->runtime_enabled = runtime_enabled;
		cfs_rq->runtime_remaining = 0;

		if (cfs_rq->throttled)
			unthrottle_cfs_rq(cfs_rq);
		rq_unlock_irq(rq, &rf);
	}
	if (runtime_was_enabled && !runtime_enabled)
		cfs_bandwidth_usage_dec();
out_unlock:
	mutex_unlock(&cfs_constraints_mutex);
	cpus_read_unlock();

	return ret;
}

static int tg_set_cfs_quota(struct task_group *tg, long cfs_quota_us)
{
	u64 quota, period, burst;

	period = ktime_to_ns(tg->cfs_bandwidth.period);
	burst = tg->cfs_bandwidth.burst;
	if (cfs_quota_us < 0)
		quota = RUNTIME_INF;
	else if ((u64)cfs_quota_us <= U64_MAX / NSEC_PER_USEC)
		quota = (u64)cfs_quota_us * NSEC_PER_USEC;
	else
		return -EINVAL;

	return tg_set_cfs_bandwidth(tg, period, quota, burst);
}

static long tg_get_cfs_quota(struct task_group *tg)
{
	u64 quota_us;

	if (tg->cfs_bandwidth.quota == RUNTIME_INF)
		return -1;

	quota_us = tg->cfs_bandwidth.quota;
	do_div(quota_us, NSEC_PER_USEC);

	return quota_us;
}

static int tg_set_cfs_period(struct task_group *tg, long cfs_period_us)
{
	u64 quota, period, burst;

	if ((u64)cfs_period_us > U64_MAX / NSEC_PER_USEC)
		return -EINVAL;

	period = (u64)cfs_period_us * NSEC_PER_USEC;
	quota = tg->cfs_bandwidth.quota;
	burst = tg->cfs_bandwidth.burst;

	return tg_set_cfs_bandwidth(tg, period, quota, burst);
}

static long tg_get_cfs_period(struct task_group *tg)
{
	u64 cfs_period_us;

	cfs_period_us = ktime_to_ns(tg->cfs_bandwidth.period);
	do_div(cfs_period_us, NSEC_PER_USEC);

	return cfs_period_us;
}

static int tg_set_cfs_burst(struct task_group *tg, long cfs_burst_us)
{
	u64 quota, period, burst;

	if ((u64)cfs_burst_us > U64_MAX / NSEC_PER_USEC)
		return -EINVAL;

	burst = (u64)cfs_burst_us * NSEC_PER_USEC;
	period = ktime_to_ns(tg->cfs_bandwidth.period);
	quota = tg->cfs_bandwidth.quota;

	return tg_set_cfs_bandwidth(tg, period, quota, burst);
}

static long tg_get_cfs_burst(struct task_group *tg)
{
	u64 burst_us;

	burst_us = tg->cfs_bandwidth.burst;
	do_div(burst_us, NSEC_PER_USEC);

	return burst_us;
}

static s64 cpu_cfs_quota_read_s64(struct cgroup_subsys_state *css,
				  struct cftype *cft)
{
	return tg_get_cfs_quota(css_tg(css));
}

static int cpu_cfs_quota_write_s64(struct cgroup_subsys_state *css,
				   struct cftype *cftype, s64 cfs_quota_us)
{
	return tg_set_cfs_quota(css_tg(css), cfs_quota_us);
}

static u64 cpu_cfs_period_read_u64(struct cgroup_subsys_state *css,
				   struct cftype *cft)
{
	return tg_get_cfs_period(css_tg(css));
}

static int cpu_cfs_period_write_u64(struct cgroup_subsys_state *css,
				    struct cftype *cftype, u64 cfs_period_us)
{
	return tg_set_cfs_period(css_tg(css), cfs_period_us);
}

static u64 cpu_cfs_burst_read_u64(struct cgroup_subsys_state *css,
				  struct cftype *cft)
{
	return tg_get_cfs_burst(css_tg(css));
}

static int cpu_cfs_burst_write_u64(struct cgroup_subsys_state *css,
				   struct cftype *cftype, u64 cfs_burst_us)
{
	return tg_set_cfs_burst(css_tg(css), cfs_burst_us);
}

struct cfs_schedulable_data {
	struct task_group *tg;
	u64 period, quota;
};

/*
 * normalize group quota/period to be quota/max_period
 * note: units are usecs
 */
static u64 normalize_cfs_quota(struct task_group *tg,
			       struct cfs_schedulable_data *d)
{
	u64 quota, period;

	if (tg == d->tg) {
		period = d->period;
		quota = d->quota;
	} else {
		period = tg_get_cfs_period(tg);
		quota = tg_get_cfs_quota(tg);
	}

	/* note: these should typically be equivalent */
	if (quota == RUNTIME_INF || quota == -1)
		return RUNTIME_INF;

	return to_ratio(period, quota);
}

static int tg_cfs_schedulable_down(struct task_group *tg, void *data)
{
	struct cfs_schedulable_data *d = data;
	struct cfs_bandwidth *cfs_b = &tg->cfs_bandwidth;
	s64 quota = 0, parent_quota = -1;

	if (!tg->parent) {
		quota = RUNTIME_INF;
	} else {
		struct cfs_bandwidth *parent_b = &tg->parent->cfs_bandwidth;

		quota = normalize_cfs_quota(tg, d);
		parent_quota = parent_b->hierarchical_quota;

		/*
		 * Ensure max(child_quota) <= parent_quota.  On cgroup2,
		 * always take the min.  On cgroup1, only inherit when no
		 * limit is set:
		 */
		if (cgroup_subsys_on_dfl(cpu_cgrp_subsys)) {
			quota = min(quota, parent_quota);
		} else {
			if (quota == RUNTIME_INF)
				quota = parent_quota;
			else if (parent_quota != RUNTIME_INF && quota > parent_quota)
				return -EINVAL;
		}
	}
	cfs_b->hierarchical_quota = quota;

	return 0;
}

static int __cfs_schedulable(struct task_group *tg, u64 period, u64 quota)
{
	int ret;
	struct cfs_schedulable_data data = {
		.tg = tg,
		.period = period,
		.quota = quota,
	};

	if (quota != RUNTIME_INF) {
		do_div(data.period, NSEC_PER_USEC);
		do_div(data.quota, NSEC_PER_USEC);
	}

	rcu_read_lock();
	ret = walk_tg_tree(tg_cfs_schedulable_down, tg_nop, &data);
	rcu_read_unlock();

	return ret;
}

static int cpu_cfs_stat_show(struct seq_file *sf, void *v)
{
	struct task_group *tg = css_tg(seq_css(sf));
	struct cfs_bandwidth *cfs_b = &tg->cfs_bandwidth;

	seq_printf(sf, "nr_periods %d\n", cfs_b->nr_periods);
	seq_printf(sf, "nr_throttled %d\n", cfs_b->nr_throttled);
	seq_printf(sf, "throttled_time %llu\n", cfs_b->throttled_time);

	if (schedstat_enabled() && tg != &root_task_group) {
		u64 ws = 0;
		int i;

		for_each_possible_cpu(i)
			ws += schedstat_val(tg->se[i]->statistics.wait_sum);

		seq_printf(sf, "wait_sum %llu\n", ws);
	}

	return 0;
}
#endif /* CONFIG_CFS_BANDWIDTH */
#endif /* CONFIG_FAIR_GROUP_SCHED */

#ifdef CONFIG_RT_GROUP_SCHED
static int cpu_rt_runtime_write(struct cgroup_subsys_state *css,
				struct cftype *cft, s64 val)
{
	return sched_group_set_rt_runtime(css_tg(css), val);
}

static s64 cpu_rt_runtime_read(struct cgroup_subsys_state *css,
			       struct cftype *cft)
{
	return sched_group_rt_runtime(css_tg(css));
}

static int cpu_rt_period_write_uint(struct cgroup_subsys_state *css,
				    struct cftype *cftype, u64 rt_period_us)
{
	return sched_group_set_rt_period(css_tg(css), rt_period_us);
}

static u64 cpu_rt_period_read_uint(struct cgroup_subsys_state *css,
				   struct cftype *cft)
{
	return sched_group_rt_period(css_tg(css));
}
#endif /* CONFIG_RT_GROUP_SCHED */

#ifdef CONFIG_FAIR_GROUP_SCHED
static s64 cpu_idle_read_s64(struct cgroup_subsys_state *css,
			       struct cftype *cft)
{
	return css_tg(css)->idle;
}

static int cpu_idle_write_s64(struct cgroup_subsys_state *css,
				struct cftype *cft, s64 idle)
{
	return sched_group_set_idle(css_tg(css), idle);
}
#endif

static struct cftype cpu_legacy_files[] = {
#ifdef CONFIG_FAIR_GROUP_SCHED
	{
		.name = "shares",
		.read_u64 = cpu_shares_read_u64,
		.write_u64 = cpu_shares_write_u64,
	},
	{
		.name = "idle",
		.read_s64 = cpu_idle_read_s64,
		.write_s64 = cpu_idle_write_s64,
	},
#endif
#ifdef CONFIG_CFS_BANDWIDTH
	{
		.name = "cfs_quota_us",
		.read_s64 = cpu_cfs_quota_read_s64,
		.write_s64 = cpu_cfs_quota_write_s64,
	},
	{
		.name = "cfs_period_us",
		.read_u64 = cpu_cfs_period_read_u64,
		.write_u64 = cpu_cfs_period_write_u64,
	},
	{
		.name = "cfs_burst_us",
		.read_u64 = cpu_cfs_burst_read_u64,
		.write_u64 = cpu_cfs_burst_write_u64,
	},
	{
		.name = "stat",
		.seq_show = cpu_cfs_stat_show,
	},
#endif
#ifdef CONFIG_RT_GROUP_SCHED
	{
		.name = "rt_runtime_us",
		.read_s64 = cpu_rt_runtime_read,
		.write_s64 = cpu_rt_runtime_write,
	},
	{
		.name = "rt_period_us",
		.read_u64 = cpu_rt_period_read_uint,
		.write_u64 = cpu_rt_period_write_uint,
	},
#endif
#ifdef CONFIG_UCLAMP_TASK_GROUP
	{
		.name = "uclamp.min",
		.flags = CFTYPE_NOT_ON_ROOT,
		.seq_show = cpu_uclamp_min_show,
		.write = cpu_uclamp_min_write,
	},
	{
		.name = "uclamp.max",
		.flags = CFTYPE_NOT_ON_ROOT,
		.seq_show = cpu_uclamp_max_show,
		.write = cpu_uclamp_max_write,
	},
#endif
	{ }	/* Terminate */
};

static int cpu_extra_stat_show(struct seq_file *sf,
			       struct cgroup_subsys_state *css)
{
#ifdef CONFIG_CFS_BANDWIDTH
	{
		struct task_group *tg = css_tg(css);
		struct cfs_bandwidth *cfs_b = &tg->cfs_bandwidth;
		u64 throttled_usec;

		throttled_usec = cfs_b->throttled_time;
		do_div(throttled_usec, NSEC_PER_USEC);

		seq_printf(sf, "nr_periods %d\n"
			   "nr_throttled %d\n"
			   "throttled_usec %llu\n",
			   cfs_b->nr_periods, cfs_b->nr_throttled,
			   throttled_usec);
	}
#endif
	return 0;
}

#ifdef CONFIG_FAIR_GROUP_SCHED
static u64 cpu_weight_read_u64(struct cgroup_subsys_state *css,
			       struct cftype *cft)
{
	struct task_group *tg = css_tg(css);
	u64 weight = scale_load_down(tg->shares);

	return DIV_ROUND_CLOSEST_ULL(weight * CGROUP_WEIGHT_DFL, 1024);
}

static int cpu_weight_write_u64(struct cgroup_subsys_state *css,
				struct cftype *cft, u64 weight)
{
	/*
	 * cgroup weight knobs should use the common MIN, DFL and MAX
	 * values which are 1, 100 and 10000 respectively.  While it loses
	 * a bit of range on both ends, it maps pretty well onto the shares
	 * value used by scheduler and the round-trip conversions preserve
	 * the original value over the entire range.
	 */
	if (weight < CGROUP_WEIGHT_MIN || weight > CGROUP_WEIGHT_MAX)
		return -ERANGE;

	weight = DIV_ROUND_CLOSEST_ULL(weight * 1024, CGROUP_WEIGHT_DFL);

	return sched_group_set_shares(css_tg(css), scale_load(weight));
}

static s64 cpu_weight_nice_read_s64(struct cgroup_subsys_state *css,
				    struct cftype *cft)
{
	unsigned long weight = scale_load_down(css_tg(css)->shares);
	int last_delta = INT_MAX;
	int prio, delta;

	/* find the closest nice value to the current weight */
	for (prio = 0; prio < ARRAY_SIZE(sched_prio_to_weight); prio++) {
		delta = abs(sched_prio_to_weight[prio] - weight);
		if (delta >= last_delta)
			break;
		last_delta = delta;
	}

	return PRIO_TO_NICE(prio - 1 + MAX_RT_PRIO);
}

static int cpu_weight_nice_write_s64(struct cgroup_subsys_state *css,
				     struct cftype *cft, s64 nice)
{
	unsigned long weight;
	int idx;

	if (nice < MIN_NICE || nice > MAX_NICE)
		return -ERANGE;

	idx = NICE_TO_PRIO(nice) - MAX_RT_PRIO;
	idx = array_index_nospec(idx, 40);
	weight = sched_prio_to_weight[idx];

	return sched_group_set_shares(css_tg(css), scale_load(weight));
}
#endif

static void __maybe_unused cpu_period_quota_print(struct seq_file *sf,
						  long period, long quota)
{
	if (quota < 0)
		seq_puts(sf, "max");
	else
		seq_printf(sf, "%ld", quota);

	seq_printf(sf, " %ld\n", period);
}

/* caller should put the current value in *@periodp before calling */
static int __maybe_unused cpu_period_quota_parse(char *buf,
						 u64 *periodp, u64 *quotap)
{
	char tok[21];	/* U64_MAX */

	if (sscanf(buf, "%20s %llu", tok, periodp) < 1)
		return -EINVAL;

	*periodp *= NSEC_PER_USEC;

	if (sscanf(tok, "%llu", quotap))
		*quotap *= NSEC_PER_USEC;
	else if (!strcmp(tok, "max"))
		*quotap = RUNTIME_INF;
	else
		return -EINVAL;

	return 0;
}

#ifdef CONFIG_CFS_BANDWIDTH
static int cpu_max_show(struct seq_file *sf, void *v)
{
	struct task_group *tg = css_tg(seq_css(sf));

	cpu_period_quota_print(sf, tg_get_cfs_period(tg), tg_get_cfs_quota(tg));
	return 0;
}

static ssize_t cpu_max_write(struct kernfs_open_file *of,
			     char *buf, size_t nbytes, loff_t off)
{
	struct task_group *tg = css_tg(of_css(of));
	u64 period = tg_get_cfs_period(tg);
	u64 burst = tg_get_cfs_burst(tg);
	u64 quota;
	int ret;

	ret = cpu_period_quota_parse(buf, &period, &quota);
	if (!ret)
		ret = tg_set_cfs_bandwidth(tg, period, quota, burst);
	return ret ?: nbytes;
}
#endif

static struct cftype cpu_files[] = {
#ifdef CONFIG_FAIR_GROUP_SCHED
	{
		.name = "weight",
		.flags = CFTYPE_NOT_ON_ROOT,
		.read_u64 = cpu_weight_read_u64,
		.write_u64 = cpu_weight_write_u64,
	},
	{
		.name = "weight.nice",
		.flags = CFTYPE_NOT_ON_ROOT,
		.read_s64 = cpu_weight_nice_read_s64,
		.write_s64 = cpu_weight_nice_write_s64,
	},
	{
		.name = "idle",
		.flags = CFTYPE_NOT_ON_ROOT,
		.read_s64 = cpu_idle_read_s64,
		.write_s64 = cpu_idle_write_s64,
	},
#endif
#ifdef CONFIG_CFS_BANDWIDTH
	{
		.name = "max",
		.flags = CFTYPE_NOT_ON_ROOT,
		.seq_show = cpu_max_show,
		.write = cpu_max_write,
	},
	{
		.name = "max.burst",
		.flags = CFTYPE_NOT_ON_ROOT,
		.read_u64 = cpu_cfs_burst_read_u64,
		.write_u64 = cpu_cfs_burst_write_u64,
	},
#endif
#ifdef CONFIG_UCLAMP_TASK_GROUP
	{
		.name = "uclamp.min",
		.flags = CFTYPE_NOT_ON_ROOT,
		.seq_show = cpu_uclamp_min_show,
		.write = cpu_uclamp_min_write,
	},
	{
		.name = "uclamp.max",
		.flags = CFTYPE_NOT_ON_ROOT,
		.seq_show = cpu_uclamp_max_show,
		.write = cpu_uclamp_max_write,
	},
#endif
	{ }	/* terminate */
};

struct cgroup_subsys cpu_cgrp_subsys = {
	.css_alloc	= cpu_cgroup_css_alloc,
	.css_online	= cpu_cgroup_css_online,
	.css_released	= cpu_cgroup_css_released,
	.css_free	= cpu_cgroup_css_free,
	.css_extra_stat_show = cpu_extra_stat_show,
	.fork		= cpu_cgroup_fork,
	.can_attach	= cpu_cgroup_can_attach,
	.attach		= cpu_cgroup_attach,
	.legacy_cftypes	= cpu_legacy_files,
	.dfl_cftypes	= cpu_files,
	.early_init	= true,
	.threaded	= true,
};

#endif	/* CONFIG_CGROUP_SCHED */

void dump_cpu_task(int cpu)
{
	pr_info("Task dump for CPU %d:\n", cpu);
	sched_show_task(cpu_curr(cpu));
}

/*
 * Nice levels are multiplicative, with a gentle 10% change for every
 * nice level changed. I.e. when a CPU-bound task goes from nice 0 to
 * nice 1, it will get ~10% less CPU time than another CPU-bound task
 * that remained on nice 0.
 *
 * The "10% effect" is relative and cumulative: from _any_ nice level,
 * if you go up 1 level, it's -10% CPU usage, if you go down 1 level
 * it's +10% CPU usage. (to achieve that we use a multiplier of 1.25.
 * If a task goes up by ~10% and another task goes down by ~10% then
 * the relative distance between them is ~25%.)
 */
const int sched_prio_to_weight[40] = {
 /* -20 */     88761,     71755,     56483,     46273,     36291,
 /* -15 */     29154,     23254,     18705,     14949,     11916,
 /* -10 */      9548,      7620,      6100,      4904,      3906,
 /*  -5 */      3121,      2501,      1991,      1586,      1277,
 /*   0 */      1024,       820,       655,       526,       423,
 /*   5 */       335,       272,       215,       172,       137,
 /*  10 */       110,        87,        70,        56,        45,
 /*  15 */        36,        29,        23,        18,        15,
};

/*
 * Inverse (2^32/x) values of the sched_prio_to_weight[] array, precalculated.
 *
 * In cases where the weight does not change often, we can use the
 * precalculated inverse to speed up arithmetics by turning divisions
 * into multiplications:
 */
/*
 * IAMROOT, 2022.11.26:
<<<<<<< HEAD
 * - papago
 *   미리 계산된 sched_prio_to_weight[] 배열의 역(2^32/x) 값입니다.
 *
 *   가중치가 자주 변경되지 않는 경우 미리 계산된 역함수를 사용하여
 *   나눗셈을 곱셈으로 전환하여 산술 속도를 높일 수 있습니다.
=======
 * 0 일 경우 2^32/1024 = 4194304
>>>>>>> b06a95e2
 */
const u32 sched_prio_to_wmult[40] = {
 /* -20 */     48388,     59856,     76040,     92818,    118348,
 /* -15 */    147320,    184698,    229616,    287308,    360437,
 /* -10 */    449829,    563644,    704093,    875809,   1099582,
 /*  -5 */   1376151,   1717300,   2157191,   2708050,   3363326,
 /*   0 */   4194304,   5237765,   6557202,   8165337,  10153587,
 /*   5 */  12820798,  15790321,  19976592,  24970740,  31350126,
 /*  10 */  39045157,  49367440,  61356676,  76695844,  95443717,
 /*  15 */ 119304647, 148102320, 186737708, 238609294, 286331153,
};

void call_trace_sched_update_nr_running(struct rq *rq, int count)
{
        trace_sched_update_nr_running_tp(rq, count);
}<|MERGE_RESOLUTION|>--- conflicted
+++ resolved
@@ -8845,7 +8845,6 @@
 	 *
 	 * And since this is boot we can forgo the serialization.
 	 */
-<<<<<<< HEAD
 /*
  * IAMROOT, 2022.11.26:
  * - papago
@@ -8854,14 +8853,6 @@
  *
  *   그리고 이것은 부팅이므로 직렬화를 생략할 수 있습니다.
  */
-=======
-	/*
-	 * IAMROOT, 2022.11.26:
-	 * init_idle()이 작업에서 여러 번 호출될 가능성이 있습니다. 이 경우
-	 * do_set_cpus_allowed()는 올바른 작업을 수행하지 않습니다. 그리고 이것은
-	 * 부팅이므로 직렬화를 생략할 수 있습니다.
-	 */
->>>>>>> b06a95e2
 	set_cpus_allowed_common(idle, cpumask_of(cpu), 0);
 #endif
 	/*
@@ -9642,7 +9633,6 @@
 		 * We achieve this by letting root_task_group's tasks sit
 		 * directly in rq->cfs (i.e root_task_group->se[] = NULL).
 		 */
-<<<<<<< HEAD
 /*
  * IAMROOT, 2022.11.26:
  * - papago
@@ -9664,23 +9654,6 @@
  * - root_task_group의 sched_entity는 NULL이다. 상위가 없어 가져올게없기
  *   때문이다.
  */
-=======
-		/*
-		 * IAMROOT, 2022.11.26:
-		 * root_task_group은 얼마나 많은 CPU 대역폭을 얻습니까? cgroup 파일
-		 * 시스템을 통해 구성된 작업 그룹의 경우 시스템에서 CPU 리소스의 100%를
-		 * 가져옵니다. 이 전체 시스템 CPU 리소스는 각 엔티티(태스크 또는 태스크
-		 * 그룹)의 가중치(se->load.weight)를 기반으로 공정한 방식으로
-		 * root_task_group의 태스크와 하위 태스크 그룹으로 나뉩니다. 즉,
-		 * root_task_group에 가중치가 1024인 10개의 작업과 두 개의 하위 그룹
-		 * A0 및 A1(각각 가중치가 1024)이 있는 경우 A0의 CPU 리소스 점유율은
-		 *
-		 * A0의 대역폭 = 1024 / (10*1024 + 1024 + 1024)  = 8.33%
-		 *
-		 * 우리는 root_task_group의 작업을 rq->cfs에 직접
-		 * 배치함으로써 이를 달성합니다(즉, root_task_group->se[] = NULL).
-		 */
->>>>>>> b06a95e2
 		init_tg_cfs_entry(&root_task_group, &rq->cfs, NULL, i, NULL);
 #endif /* CONFIG_FAIR_GROUP_SCHED */
 
@@ -9745,7 +9718,6 @@
 	 * but because we are the idle thread, we just pick up running again
 	 * when this runqueue becomes "idle".
 	 */
-<<<<<<< HEAD
 /*
  * IAMROOT, 2022.11.26:
  * - papago
@@ -9760,15 +9732,6 @@
  * - 최초의 init_task설정이다. 마치 fork를 하고난 task처럼 초기화를
  *   수행하는 코드가 있다.
  */
-=======
-	/*
-	 * IAMROOT, 2022.11.26:
-	 * 우리를 유휴 스레드로 만드십시오. 기술적으로 schedule()은 이 스레드에서
-	 * 호출되지 않아야 하지만 그 아래 어딘가에 있을 수 있지만 우리는 유휴
-	 * 스레드이기 때문에 이 실행 대기열이 "유휴" 상태가 되면 다시 실행을
-	 * 시작합니다.
-	 */
->>>>>>> b06a95e2
 	init_idle(current, smp_processor_id());
 
 /*
@@ -11152,15 +11115,12 @@
  */
 /*
  * IAMROOT, 2022.11.26:
-<<<<<<< HEAD
  * - papago
  *   미리 계산된 sched_prio_to_weight[] 배열의 역(2^32/x) 값입니다.
  *
  *   가중치가 자주 변경되지 않는 경우 미리 계산된 역함수를 사용하여
  *   나눗셈을 곱셈으로 전환하여 산술 속도를 높일 수 있습니다.
-=======
- * 0 일 경우 2^32/1024 = 4194304
->>>>>>> b06a95e2
+ * - 0 일 경우 2^32/1024 = 4194304
  */
 const u32 sched_prio_to_wmult[40] = {
  /* -20 */     48388,     59856,     76040,     92818,    118348,
