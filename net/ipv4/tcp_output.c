--- conflicted
+++ resolved
@@ -2907,24 +2907,16 @@
 		     skb_headroom(skb) >= 0xFFFF)) {
 		struct sk_buff *nskb;
 
-<<<<<<< HEAD
 		tcp_skb_tsorted_save(skb) {
 			nskb = __pskb_copy(skb, MAX_TCP_HEADER, GFP_ATOMIC);
 			err = nskb ? tcp_transmit_skb(sk, nskb, 0, GFP_ATOMIC) :
 				     -ENOBUFS;
 		} tcp_skb_tsorted_restore(skb);
 
-		if (!err)
+		if (!err) {
 			tcp_update_skb_after_send(tp, skb);
-=======
-		nskb = __pskb_copy(skb, MAX_TCP_HEADER, GFP_ATOMIC);
-		err = nskb ? tcp_transmit_skb(sk, nskb, 0, GFP_ATOMIC) :
-			     -ENOBUFS;
-		if (!err) {
-			skb->skb_mstamp = tp->tcp_mstamp;
 			tcp_rate_skb_sent(sk, skb);
 		}
->>>>>>> 0b07194b
 	} else {
 		err = tcp_transmit_skb(sk, skb, 1, GFP_ATOMIC);
 	}
