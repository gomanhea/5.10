--- conflicted
+++ resolved
@@ -437,10 +437,7 @@
 	 */
 
 	saddr->spkt_device[13] = 0;
-<<<<<<< HEAD
-=======
 retry:
->>>>>>> 2fbe74b9
 	rcu_read_lock();
 	dev = dev_get_by_name_rcu(sock_net(sk), saddr->spkt_device);
 	err = -ENODEV;
@@ -493,15 +490,6 @@
 	skb->dev = dev;
 	skb->priority = sk->sk_priority;
 	skb->mark = sk->sk_mark;
-<<<<<<< HEAD
-	if (err)
-		goto out_free;
-
-	/*
-	 *	Now send it
-	 */
-=======
->>>>>>> 2fbe74b9
 
 	dev_queue_xmit(skb);
 	rcu_read_unlock();
@@ -511,11 +499,6 @@
 	rcu_read_unlock();
 out_free:
 	kfree_skb(skb);
-<<<<<<< HEAD
-out_unlock:
-	rcu_read_unlock();
-=======
->>>>>>> 2fbe74b9
 	return err;
 }
 
