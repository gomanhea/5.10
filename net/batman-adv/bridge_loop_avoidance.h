--- conflicted
+++ resolved
@@ -21,8 +21,8 @@
 #define _NET_BATMAN_ADV_BLA_H_
 
 #ifdef CONFIG_BATMAN_ADV_BLA
-<<<<<<< HEAD
-int batadv_bla_rx(struct batadv_priv *bat_priv, struct sk_buff *skb, short vid);
+int batadv_bla_rx(struct batadv_priv *bat_priv, struct sk_buff *skb, short vid,
+		  bool is_bcast);
 int batadv_bla_tx(struct batadv_priv *bat_priv, struct sk_buff *skb, short vid);
 int batadv_bla_is_backbone_gw(struct sk_buff *skb,
 			      struct batadv_orig_node *orig_node, int hdr_size);
@@ -36,33 +36,13 @@
 				    struct batadv_hard_iface *oldif);
 int batadv_bla_init(struct batadv_priv *bat_priv);
 void batadv_bla_free(struct batadv_priv *bat_priv);
-=======
-int bla_rx(struct bat_priv *bat_priv, struct sk_buff *skb, short vid,
-	   bool is_bcast);
-int bla_tx(struct bat_priv *bat_priv, struct sk_buff *skb, short vid);
-int bla_is_backbone_gw(struct sk_buff *skb,
-		       struct orig_node *orig_node, int hdr_size);
-int bla_claim_table_seq_print_text(struct seq_file *seq, void *offset);
-int bla_is_backbone_gw_orig(struct bat_priv *bat_priv, uint8_t *orig);
-int bla_check_bcast_duplist(struct bat_priv *bat_priv,
-			    struct bcast_packet *bcast_packet, int hdr_size);
-void bla_update_orig_address(struct bat_priv *bat_priv,
-			     struct hard_iface *primary_if,
-			     struct hard_iface *oldif);
-int bla_init(struct bat_priv *bat_priv);
-void bla_free(struct bat_priv *bat_priv);
->>>>>>> c1f5163d
 
 #define BATADV_BLA_CRC_INIT	0
 #else /* ifdef CONFIG_BATMAN_ADV_BLA */
 
-<<<<<<< HEAD
 static inline int batadv_bla_rx(struct batadv_priv *bat_priv,
-				struct sk_buff *skb, short vid)
-=======
-static inline int bla_rx(struct bat_priv *bat_priv, struct sk_buff *skb,
-			 short vid, bool is_bcast)
->>>>>>> c1f5163d
+				struct sk_buff *skb, short vid,
+				bool is_bcast)
 {
 	return 0;
 }
