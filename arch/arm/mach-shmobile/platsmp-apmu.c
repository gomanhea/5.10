--- conflicted
+++ resolved
@@ -20,10 +20,7 @@
 #include <asm/cp15.h>
 #include <asm/proc-fns.h>
 #include <asm/smp_plat.h>
-<<<<<<< HEAD
-=======
 #include <asm/suspend.h>
->>>>>>> c2fff85e
 #include "common.h"
 
 static struct {
