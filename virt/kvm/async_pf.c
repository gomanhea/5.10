/*
 * kvm asynchronous fault support
 *
 * Copyright 2010 Red Hat, Inc.
 *
 * Author:
 *      Gleb Natapov <gleb@redhat.com>
 *
 * This file is free software; you can redistribute it and/or modify
 * it under the terms of version 2 of the GNU General Public License
 * as published by the Free Software Foundation.
 *
 * This program is distributed in the hope that it will be useful,
 * but WITHOUT ANY WARRANTY; without even the implied warranty of
 * MERCHANTABILITY or FITNESS FOR A PARTICULAR PURPOSE.  See the
 * GNU General Public License for more details.
 *
 * You should have received a copy of the GNU General Public License
 * along with this program; if not, write to the Free Software Foundation,
 * Inc., 51 Franklin St, Fifth Floor, Boston, MA 02110-1301, USA.
 */

#include <linux/kvm_host.h>
#include <linux/slab.h>
#include <linux/module.h>
#include <linux/mmu_context.h>

#include "async_pf.h"
#include <trace/events/kvm.h>

static struct kmem_cache *async_pf_cache;

int kvm_async_pf_init(void)
{
	async_pf_cache = KMEM_CACHE(kvm_async_pf, 0);

	if (!async_pf_cache)
		return -ENOMEM;

	return 0;
}

void kvm_async_pf_deinit(void)
{
	if (async_pf_cache)
		kmem_cache_destroy(async_pf_cache);
	async_pf_cache = NULL;
}

void kvm_async_pf_vcpu_init(struct kvm_vcpu *vcpu)
{
	INIT_LIST_HEAD(&vcpu->async_pf.done);
	INIT_LIST_HEAD(&vcpu->async_pf.queue);
	spin_lock_init(&vcpu->async_pf.lock);
}

static void async_pf_execute(struct work_struct *work)
{
	struct kvm_async_pf *apf =
		container_of(work, struct kvm_async_pf, work);
	struct mm_struct *mm = apf->mm;
	struct kvm_vcpu *vcpu = apf->vcpu;
	unsigned long addr = apf->addr;
	gva_t gva = apf->gva;

	might_sleep();

	use_mm(mm);
	down_read(&mm->mmap_sem);
	get_user_pages(current, mm, addr, 1, 1, 0, NULL, NULL);
	up_read(&mm->mmap_sem);
	unuse_mm(mm);

	spin_lock(&vcpu->async_pf.lock);
	list_add_tail(&apf->link, &vcpu->async_pf.done);
	spin_unlock(&vcpu->async_pf.lock);

	/*
	 * apf may be freed by kvm_check_async_pf_completion() after
	 * this point
	 */

	trace_kvm_async_pf_completed(addr, gva);

	if (waitqueue_active(&vcpu->wq))
		wake_up_interruptible(&vcpu->wq);

	mmdrop(mm);
	kvm_put_kvm(vcpu->kvm);
}

void kvm_clear_async_pf_completion_queue(struct kvm_vcpu *vcpu)
{
	/* cancel outstanding work queue item */
	while (!list_empty(&vcpu->async_pf.queue)) {
		struct kvm_async_pf *work =
			list_entry(vcpu->async_pf.queue.next,
				   typeof(*work), queue);
		list_del(&work->queue);
<<<<<<< HEAD
		if (!work->done) { /* work was canceled */
=======
		if (cancel_work_sync(&work->work)) {
>>>>>>> d8ec26d7
			mmdrop(work->mm);
			kvm_put_kvm(vcpu->kvm); /* == work->vcpu->kvm */
			kmem_cache_free(async_pf_cache, work);
		}
	}

	spin_lock(&vcpu->async_pf.lock);
	while (!list_empty(&vcpu->async_pf.done)) {
		struct kvm_async_pf *work =
			list_entry(vcpu->async_pf.done.next,
				   typeof(*work), link);
		list_del(&work->link);
		kmem_cache_free(async_pf_cache, work);
	}
	spin_unlock(&vcpu->async_pf.lock);

	vcpu->async_pf.queued = 0;
}

void kvm_check_async_pf_completion(struct kvm_vcpu *vcpu)
{
	struct kvm_async_pf *work;

	while (!list_empty_careful(&vcpu->async_pf.done) &&
	      kvm_arch_can_inject_async_page_present(vcpu)) {
		spin_lock(&vcpu->async_pf.lock);
		work = list_first_entry(&vcpu->async_pf.done, typeof(*work),
					      link);
		list_del(&work->link);
		spin_unlock(&vcpu->async_pf.lock);

		kvm_arch_async_page_ready(vcpu, work);
		kvm_arch_async_page_present(vcpu, work);

		list_del(&work->queue);
		vcpu->async_pf.queued--;
		kmem_cache_free(async_pf_cache, work);
	}
}

int kvm_setup_async_pf(struct kvm_vcpu *vcpu, gva_t gva, gfn_t gfn,
		       struct kvm_arch_async_pf *arch)
{
	struct kvm_async_pf *work;

	if (vcpu->async_pf.queued >= ASYNC_PF_PER_VCPU)
		return 0;

	/* setup delayed work */

	/*
	 * do alloc nowait since if we are going to sleep anyway we
	 * may as well sleep faulting in page
	 */
	work = kmem_cache_zalloc(async_pf_cache, GFP_NOWAIT);
	if (!work)
		return 0;

	work->wakeup_all = false;
	work->vcpu = vcpu;
	work->gva = gva;
	work->addr = gfn_to_hva(vcpu->kvm, gfn);
	work->arch = *arch;
	work->mm = current->mm;
	atomic_inc(&work->mm->mm_count);
	kvm_get_kvm(work->vcpu->kvm);

	/* this can't really happen otherwise gfn_to_pfn_async
	   would succeed */
	if (unlikely(kvm_is_error_hva(work->addr)))
		goto retry_sync;

	INIT_WORK(&work->work, async_pf_execute);
	if (!schedule_work(&work->work))
		goto retry_sync;

	list_add_tail(&work->queue, &vcpu->async_pf.queue);
	vcpu->async_pf.queued++;
	kvm_arch_async_page_not_present(vcpu, work);
	return 1;
retry_sync:
	kvm_put_kvm(work->vcpu->kvm);
	mmdrop(work->mm);
	kmem_cache_free(async_pf_cache, work);
	return 0;
}

int kvm_async_pf_wakeup_all(struct kvm_vcpu *vcpu)
{
	struct kvm_async_pf *work;

	if (!list_empty_careful(&vcpu->async_pf.done))
		return 0;

	work = kmem_cache_zalloc(async_pf_cache, GFP_ATOMIC);
	if (!work)
		return -ENOMEM;

	work->wakeup_all = true;
	INIT_LIST_HEAD(&work->queue); /* for list_del to work */

	spin_lock(&vcpu->async_pf.lock);
	list_add_tail(&work->link, &vcpu->async_pf.done);
	spin_unlock(&vcpu->async_pf.lock);

	vcpu->async_pf.queued++;
	return 0;
}<|MERGE_RESOLUTION|>--- conflicted
+++ resolved
@@ -97,11 +97,7 @@
 			list_entry(vcpu->async_pf.queue.next,
 				   typeof(*work), queue);
 		list_del(&work->queue);
-<<<<<<< HEAD
-		if (!work->done) { /* work was canceled */
-=======
 		if (cancel_work_sync(&work->work)) {
->>>>>>> d8ec26d7
 			mmdrop(work->mm);
 			kvm_put_kvm(vcpu->kvm); /* == work->vcpu->kvm */
 			kmem_cache_free(async_pf_cache, work);
