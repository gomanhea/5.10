--- conflicted
+++ resolved
@@ -785,22 +785,17 @@
 	 * the next sched_setattr().
 	 */
 /*
-<<<<<<< HEAD
- * IAMROOT, 2023.02.27:
+ * IAMROOT, 2023.03.04:
+ * - papago
+ *   원래 스케줄링 매개변수. sched_setattr() 동안 sched_attr에서 여기로 
+ *   복사되며 다음 sched_setattr()까지 동일하게 유지됩니다.
  * - dl_runtime
  *   최악의 경우 매 dl_period마다 최대 실행될 수 있는 시간.
  * - dl_deadline
  *   일반적으로 dl_period와 같지만, 따로 설정할 경우 dl_period 이내에
  *   또 마감시간을 두는 개념.
- *                 
-=======
- * IAMROOT, 2023.03.04:
- * - papago
- *   원래 스케줄링 매개변수. sched_setattr() 동안 sched_attr에서 여기로 
- *   복사되며 다음 sched_setattr()까지 동일하게 유지됩니다.
  * - 설정 관련 매개변수.
  * - dl_density = dl_runtime / dl_deadline을 미리 계산해놓은것.
->>>>>>> aedaf3bf
  */
 	u64				dl_runtime;	/* Maximum runtime for each instance	*/
 	u64				dl_deadline;	/* Relative deadline of each instance	*/
