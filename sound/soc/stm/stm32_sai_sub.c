--- conflicted
+++ resolved
@@ -1547,32 +1547,6 @@
 		return ret;
 	}
 
-<<<<<<< HEAD
-	ret = snd_dmaengine_pcm_register(&pdev->dev, conf, 0);
-	if (ret) {
-		dev_err(&pdev->dev, "Could not register pcm dma\n");
-		return ret;
-	}
-
-	ret = snd_soc_register_component(&pdev->dev, &stm32_component,
-					 &sai->cpu_dai_drv, 1);
-	if (ret)
-		return ret;
-
-	if (STM_SAI_PROTOCOL_IS_SPDIF(sai))
-		conf = &stm32_sai_pcm_config_spdif;
-
-	return 0;
-}
-
-static int stm32_sai_sub_remove(struct platform_device *pdev)
-{
-	struct stm32_sai_sub_data *sai = dev_get_drvdata(&pdev->dev);
-
-	clk_unprepare(sai->pdata->pclk);
-	snd_dmaengine_pcm_unregister(&pdev->dev);
-	snd_soc_unregister_component(&pdev->dev);
-=======
 	if (STM_SAI_PROTOCOL_IS_SPDIF(sai))
 		conf = &stm32_sai_pcm_config_spdif;
 
@@ -1582,7 +1556,6 @@
 			dev_err(&pdev->dev, "Could not register pcm dma\n");
 		return ret;
 	}
->>>>>>> 04d5ce62
 
 	ret = snd_soc_register_component(&pdev->dev, &stm32_component,
 					 &sai->cpu_dai_drv, 1);
