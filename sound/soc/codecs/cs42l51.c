--- conflicted
+++ resolved
@@ -488,15 +488,6 @@
 {
 	int ret, reg;
 
-<<<<<<< HEAD
-	ret = snd_soc_codec_set_cache_io(codec, 8, 8, SND_SOC_REGMAP);
-	if (ret < 0) {
-		dev_err(codec->dev, "Failed to set cache I/O: %d\n", ret);
-		return ret;
-	}
-
-=======
->>>>>>> a32c17b8
 	/*
 	 * DAC configuration
 	 * - Use signal processor
